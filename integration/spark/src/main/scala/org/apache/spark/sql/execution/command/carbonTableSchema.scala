/*
 * Licensed to the Apache Software Foundation (ASF) under one or more
 * contributor license agreements.  See the NOTICE file distributed with
 * this work for additional information regarding copyright ownership.
 * The ASF licenses this file to You under the Apache License, Version 2.0
 * (the "License"); you may not use this file except in compliance with
 * the License.  You may obtain a copy of the License at
 *
 *    http://www.apache.org/licenses/LICENSE-2.0
 *
 * Unless required by applicable law or agreed to in writing, software
 * distributed under the License is distributed on an "AS IS" BASIS,
 * WITHOUT WARRANTIES OR CONDITIONS OF ANY KIND, either express or implied.
 * See the License for the specific language governing permissions and
 * limitations under the License.
 */

package org.apache.spark.sql.execution.command

import java.io.File
import java.text.SimpleDateFormat
import java.util
import java.util.{Date, UUID}

import scala.collection.JavaConverters._
import scala.collection.mutable.ArrayBuffer
import scala.language.implicitConversions
import scala.util.Random

import org.apache.spark.SparkEnv
import org.apache.spark.sql._
<<<<<<< HEAD
import org.apache.spark.sql.catalyst.TableIdentifier
import org.apache.spark.sql.catalyst.expressions.{Attribute, AttributeReference}
=======
import org.apache.spark.sql.catalyst.analysis.TypeCheckResult
import org.apache.spark.sql.catalyst.expressions.{Attribute, AttributeReference, Cast, Literal}
import org.apache.spark.sql.catalyst.util.DateTimeUtils
import org.apache.spark.sql.catalyst.util.DateTimeUtils.SQLTimestamp
>>>>>>> d44c9e70
import org.apache.spark.sql.execution.{RunnableCommand, SparkPlan}
import org.apache.spark.sql.hive.HiveContext
import org.apache.spark.sql.types.TimestampType
import org.apache.spark.util.FileUtils
import org.codehaus.jackson.map.ObjectMapper

import org.carbondata.common.factory.CarbonCommonFactory
import org.carbondata.common.logging.LogServiceFactory
import org.carbondata.core.carbon.CarbonDataLoadSchema
import org.carbondata.core.carbon.metadata.CarbonMetadata
import org.carbondata.core.carbon.metadata.datatype.DataType
import org.carbondata.core.carbon.metadata.encoder.Encoding
import org.carbondata.core.carbon.metadata.schema.{SchemaEvolution, SchemaEvolutionEntry}
import org.carbondata.core.carbon.metadata.schema.table.{CarbonTable, TableInfo, TableSchema}
import org.carbondata.core.carbon.metadata.schema.table.column.CarbonDimension
import org.carbondata.core.carbon.metadata.schema.table.column.ColumnSchema
import org.carbondata.core.constants.CarbonCommonConstants
import org.carbondata.core.datastorage.store.impl.FileFactory
import org.carbondata.core.util.{CarbonProperties, CarbonUtil}
import org.carbondata.integration.spark.merger.CompactionType
import org.carbondata.lcm.locks.{CarbonLockFactory, LockUsage}
import org.carbondata.lcm.status.SegmentStatusManager
import org.carbondata.spark.exception.MalformedCarbonCommandException
import org.carbondata.spark.load._
import org.carbondata.spark.partition.api.impl.QueryPartitionHelper
import org.carbondata.spark.rdd.CarbonDataRDDFactory
import org.carbondata.spark.util.{CarbonScalaUtil, CommonUtil, GlobalDictionaryUtil}
import org.carbondata.spark.CarbonSparkFactory


case class tableModel(
    ifNotExistsSet: Boolean,
    var schemaName: String,
    schemaNameOp: Option[String],
    cubeName: String,
    dimCols: Seq[Field],
    msrCols: Seq[Field],
    fromKeyword: String,
    withKeyword: String,
    source: Object,
    factFieldsList: Option[FilterCols],
    dimRelations: Seq[DimensionRelation],
    simpleDimRelations: Seq[DimensionRelation],
    highcardinalitydims: Option[Seq[String]],
    aggregation: Seq[Aggregation],
    partitioner: Option[Partitioner],
    columnGroups: Seq[String],
    colProps: Option[util.Map[String, util.List[ColumnProperty]]] = None)

case class Field(column: String, dataType: Option[String], name: Option[String],
    children: Option[List[Field]], parent: String = null,
    storeType: Option[String] = Some("columnar"),
    var precision: Int = 0, var scale: Int = 0)

case class ArrayDataType(dataType: String)

case class StructDataType(dataTypes: List[String])

case class StructField(column: String, dataType: String)

case class FieldMapping(levelName: String, columnName: String)

case class HierarchyMapping(hierName: String, hierType: String, levels: Seq[String])

case class ColumnProperty(key: String, value: String)

case class ComplexField(complexType: String, primitiveField: Option[Field],
    complexField: Option[ComplexField])

case class Cardinality(levelName: String, cardinality: Int)

case class Aggregation(msrName: String, aggType: String)

case class AggregateTableAttributes(colName: String, aggType: String = null)

case class Partitioner(partitionClass: String, partitionColumn: Array[String], partitionCount: Int,
    nodeList: Array[String])

case class PartitionerField(partitionColumn: String, dataType: Option[String],
    columnComment: String)

case class DimensionRelation(tableName: String, dimSource: Object, relation: Relation,
    includeKey: Option[String], cols: Option[Seq[String]])

case class Relation(leftColumn: String, rightColumn: String)

case class LoadSchema(tableInfo: TableInfo, dimensionTables: Array[DimensionRelation])

case class Level(name: String, column: String, cardinality: Int, dataType: String,
    parent: String = null, storeType: String = "Columnar",
    levelType: String = "Regular")

case class Measure(name: String, column: String, dataType: String, aggregator: String = "SUM",
    visible: Boolean = true)

case class Hierarchy(name: String, primaryKey: Option[String], levels: Seq[Level],
    tableName: Option[String], normalized: Boolean = false)

case class Dimension(name: String, hierarchies: Seq[Hierarchy], foreignKey: Option[String],
    dimType: String = "StandardDimension", visible: Boolean = true,
    var highCardinality: Boolean = false)

case class FilterCols(includeKey: String, fieldList: Seq[String])

case class Cube(schemaName: String, cubeName: String, tableName: String, dimensions: Seq[Dimension],
    measures: Seq[Measure], partitioner: Partitioner)

case class Default(key: String, value: String)

case class DataLoadTableFileMapping(table: String, loadPath: String)

case class CarbonMergerMapping(storeLocation: String, hdfsStoreLocation: String,
  partitioner: Partitioner, metadataFilePath: String, mergedLoadName: String,
  kettleHomePath: String, cubeCreationTime: Long, schemaName: String,
  factTableName: String, validSegments: Array[String], tableId: String)

case class AlterTableModel(dbName: Option[String], tableName: String, compactionType: String)

case class CompactionModel(compactionSize: Long,
  compactionType: CompactionType,
  carbonTable: CarbonTable,
  cubeCreationTime: Long)

object TableNewProcessor {
  def apply(cm: tableModel, sqlContext: SQLContext): TableInfo = {
    new TableNewProcessor(cm, sqlContext).process
  }
}

class TableNewProcessor(cm: tableModel, sqlContext: SQLContext) {

  var index = 0
  var rowGroup = 0
  def getAllChildren(fieldChildren: Option[List[Field]]): Seq[ColumnSchema] = {
    var allColumns: Seq[ColumnSchema] = Seq[ColumnSchema]()
    fieldChildren.foreach(fields => {
      fields.foreach(field => {
        val encoders = new java.util.ArrayList[Encoding]()
        encoders.add(Encoding.DICTIONARY)
        val columnSchema: ColumnSchema = getColumnSchema(
          normalizeType(field.dataType.getOrElse("")), field.name.getOrElse(field.column), index,
          isCol = true, encoders, isDimensionCol = true, rowGroup, field.precision, field.scale)
        allColumns ++= Seq(columnSchema)
        index = index + 1
        rowGroup = rowGroup + 1
        if (field.children.get != null) {
          columnSchema.setNumberOfChild(field.children.get.size)
          allColumns ++= getAllChildren(field.children)
        }
      })
    })
    allColumns
  }

  def getColumnSchema(dataType: DataType, colName: String, index: Integer, isCol: Boolean,
      encoders: java.util.List[Encoding], isDimensionCol: Boolean,
      colGroup: Integer, precision: Integer, scale: Integer): ColumnSchema = {
    val columnSchema = new ColumnSchema()
    columnSchema.setDataType(dataType)
    columnSchema.setColumnName(colName)
    val highCardinalityDims = cm.highcardinalitydims.getOrElse(Seq())
    if (highCardinalityDims.contains(colName)) {
      encoders.remove(encoders.remove(Encoding.DICTIONARY))
    }
    if (dataType == DataType.TIMESTAMP) {
      encoders.add(Encoding.DIRECT_DICTIONARY)
    }
    var colPropMap = new java.util.HashMap[String, String]()
    if (None != cm.colProps && null != cm.colProps.get.get(colName)) {
      val colProps = cm.colProps.get.get(colName)
      colProps.asScala.foreach { x => colPropMap.put(x.key, x.value) }
    }
    columnSchema.setColumnProperties(colPropMap)
    columnSchema.setEncodingList(encoders)
    val colUniqueIdGenerator = CarbonCommonFactory.getColumnUniqueIdGenerator
    val columnUniqueId = colUniqueIdGenerator.generateUniqueId(cm.schemaName,
      columnSchema)
    columnSchema.setColumnUniqueId(columnUniqueId)
    columnSchema.setColumnReferenceId(columnUniqueId)
    columnSchema.setColumnar(isCol)
    columnSchema.setDimensionColumn(isDimensionCol)
    columnSchema.setColumnGroup(colGroup)
    columnSchema.setPrecision(precision)
    columnSchema.setScale(scale)
    // TODO: Need to fill RowGroupID, converted type
    // & Number of Children after DDL finalization
    columnSchema
  }

  // process create dml fields and create wrapper TableInfo object
  def process: TableInfo = {
    val LOGGER = LogServiceFactory.getLogService(TableNewProcessor.getClass.getName)
    var allColumns = Seq[ColumnSchema]()
    var index = 0
    cm.dimCols.foreach(field => {
      val encoders = new java.util.ArrayList[Encoding]()
      encoders.add(Encoding.DICTIONARY)
      val columnSchema: ColumnSchema = getColumnSchema(normalizeType(field.dataType.getOrElse("")),
        field.name.getOrElse(field.column),
        index,
        isCol = true,
        encoders,
        isDimensionCol = true,
        -1,
        field.precision,
        field.scale)
      allColumns ++= Seq(columnSchema)
      index = index + 1
      if (field.children.isDefined && field.children.get != null) {
        columnSchema.setNumberOfChild(field.children.get.size)
        allColumns ++= getAllChildren(field.children)
      }
    })

    cm.msrCols.foreach(field => {
      val encoders = new java.util.ArrayList[Encoding]()
      val coloumnSchema: ColumnSchema = getColumnSchema(normalizeType(field.dataType.getOrElse("")),
        field.name.getOrElse(field.column),
        index,
        isCol = true,
        encoders,
        isDimensionCol = false,
        -1,
        field.precision,
        field.scale)
      val measureCol = coloumnSchema

      allColumns ++= Seq(measureCol)
      index = index + 1
    })

    // Check if there is any duplicate measures or dimensions.
    // Its based on the dimension name and measure name
    allColumns.groupBy(_.getColumnName).foreach(f => if (f._2.size > 1) {
      val name = f._1
      LOGGER.error(s"Duplicate column found with name : $name")
      LOGGER.audit(
        s"Validation failed for Create/Alter Table Operation for ${cm.schemaName}.${cm.cubeName}" +
        s"Duplicate column found with name : $name")
      sys.error(s"Duplicate dimensions found with name : $name")
    })

    val highCardinalityDims = cm.highcardinalitydims.getOrElse(Seq())

    checkColGroupsValidity(cm.columnGroups, allColumns, highCardinalityDims)

    updateColumnGroupsInFields(cm.columnGroups, allColumns)

    var newOrderedDims = scala.collection.mutable.ListBuffer[ColumnSchema]()
    val complexDims = scala.collection.mutable.ListBuffer[ColumnSchema]()
    val measures = scala.collection.mutable.ListBuffer[ColumnSchema]()
    for (column <- allColumns) {
      if (highCardinalityDims.contains(column.getColumnName)) {
        newOrderedDims += column
      }
      else if (column.isComplex) {
        complexDims += column
      }
      else if (column.isDimensionColumn) {
        newOrderedDims += column
      }
      else {
        measures += column
      }

    }

    // Adding dummy measure if no measure is provided
    if (measures.size < 1) {
      val encoders = new java.util.ArrayList[Encoding]()
      val coloumnSchema: ColumnSchema = getColumnSchema(DataType.DOUBLE,
        CarbonCommonConstants.DEFAULT_INVISIBLE_DUMMY_MEASURE,
        index,
        true,
        encoders,
        false,
        -1, 0, 0)
      coloumnSchema.setInvisible(true)
      val measureColumn = coloumnSchema
      measures += measureColumn
      allColumns = allColumns ++ measures
    }
    val columnValidator = CarbonSparkFactory.getCarbonColumnValidator()
    columnValidator.validateColumns(allColumns)
    newOrderedDims = newOrderedDims ++ complexDims ++ measures

    cm.partitioner match {
      case Some(part: Partitioner) =>
        var definedpartCols = part.partitionColumn
        val columnBuffer = new ArrayBuffer[String]
        part.partitionColumn.foreach { col =>
          newOrderedDims.foreach { dim =>
            if (dim.getColumnName.equalsIgnoreCase(col)) {
              definedpartCols = definedpartCols.dropWhile { c => c.equals(col) }
              columnBuffer += col
            }
          }
        }

        // Special Case, where Partition count alone is sent to Carbon for dataloading
        if (part.partitionClass.isEmpty) {
          if (part.partitionColumn(0).isEmpty) {
            Partitioner(
              "org.carbondata.spark.partition.api.impl.SampleDataPartitionerImpl",
              Array(""), part.partitionCount, null)
          }
          else {
            // case where partition cols are set and partition class is not set.
            // so setting the default value.
            Partitioner(
              "org.carbondata.spark.partition.api.impl.SampleDataPartitionerImpl",
              part.partitionColumn, part.partitionCount, null)
          }
        }
        else if (definedpartCols.nonEmpty) {
          val msg = definedpartCols.mkString(", ")
          LOGGER.error(s"partition columns specified are not part of Dimension columns : $msg")
          LOGGER.audit(
            s"Validation failed for Create/Alter Table Operation for " +
              s"${cm.schemaName}.${cm.cubeName} " +
            s"partition columns specified are not part of Dimension columns : $msg")
          sys.error(s"partition columns specified are not part of Dimension columns : $msg")
        }
        else {

          try {
            Class.forName(part.partitionClass).newInstance()
          } catch {
            case e: Exception =>
              val cl = part.partitionClass
              LOGGER.audit(
                s"Validation failed for Create/Alter Table Operation for " +
                  s"${cm.schemaName}.${cm.cubeName} " +
                s"partition class specified can not be found or loaded : $cl")
              sys.error(s"partition class specified can not be found or loaded : $cl")
          }

          Partitioner(part.partitionClass, columnBuffer.toArray, part.partitionCount, null)
        }
      case None =>
        Partitioner("org.carbondata.spark.partition.api.impl.SampleDataPartitionerImpl",
          Array(""), 20, null)
    }
    val tableInfo = new TableInfo()
    val tableSchema = new TableSchema()
    val schemaEvol = new SchemaEvolution()
    schemaEvol
      .setSchemaEvolutionEntryList(new util.ArrayList[SchemaEvolutionEntry]())
    tableSchema.setTableId(UUID.randomUUID().toString)
    tableSchema.setTableName(cm.cubeName)
    tableSchema.setListOfColumns(allColumns.asJava)
    tableSchema.setSchemaEvalution(schemaEvol)
    tableInfo.setDatabaseName(cm.schemaName)
    tableInfo.setTableUniqueName(cm.schemaName + "_" + cm.cubeName)
    tableInfo.setLastUpdatedTime(System.currentTimeMillis())
    tableInfo.setFactTable(tableSchema)
    tableInfo.setAggregateTableList(new util.ArrayList[TableSchema]())
    tableInfo
  }

  private def normalizeType(dataType: String): DataType = {
    dataType match {
      case "String" => DataType.STRING
      case "int" => DataType.INT
      case "Integer" => DataType.INT
      case "tinyint" => DataType.SHORT
      case "short" => DataType.SHORT
      case "Long" => DataType.LONG
      case "BigInt" => DataType.LONG
      case "Numeric" => DataType.DOUBLE
      case "Double" => DataType.DOUBLE
      case "Decimal" => DataType.DECIMAL
      case "Timestamp" => DataType.TIMESTAMP
      case "Array" => DataType.ARRAY
      case "Struct" => DataType.STRUCT
      case _ => sys.error("Unsupported data type : " + dataType)
    }
  }

  //  For checking if the specified col group columns are specified in fields list.
  protected def checkColGroupsValidity(colGrps: Seq[String],
      allCols: Seq[ColumnSchema],
      highCardCols: Seq[String]): Unit = {
    if (null != colGrps) {
      colGrps.foreach(columngroup => {
        val rowCols = columngroup.split(",")
        rowCols.foreach(colForGrouping => {
          var found: Boolean = false
          // check for dimensions + measures
          allCols.foreach(eachCol => {
            if (eachCol.getColumnName.equalsIgnoreCase(colForGrouping.trim())) {
              found = true
            }
          })
          // check for No Dicitonary dimensions
          highCardCols.foreach(noDicCol => {
            if (colForGrouping.trim.equalsIgnoreCase(noDicCol)) {
              found = true
            }
          })

          if (!found) {
            sys.error(s"column $colForGrouping is not present in Field list")
          }
        })
      })
    }
  }

  // For updating the col group details for fields.
  private def updateColumnGroupsInFields(colGrps: Seq[String], allCols: Seq[ColumnSchema]): Unit = {
    if (null != colGrps) {
      var colGroupId = -1
      colGrps.foreach(columngroup => {
        colGroupId += 1
        val rowCols = columngroup.split(",")
        rowCols.foreach(row => {

          allCols.foreach(eachCol => {

            if (eachCol.getColumnName.equalsIgnoreCase(row.trim)) {
              eachCol.setColumnGroup(colGroupId)
              eachCol.setColumnar(false)
            }
          })
        })
      })
    }
  }
}

object TableProcessor {
  def apply(cm: tableModel, sqlContext: SQLContext): Cube = {
    new TableProcessor(cm, sqlContext).process()
  }
}

class TableProcessor(cm: tableModel, sqlContext: SQLContext) {
  val timeDims = Seq("TimeYears", "TimeMonths", "TimeDays", "TimeHours", "TimeMinutes")
  val numericTypes = Seq(CarbonCommonConstants.INTEGER_TYPE, CarbonCommonConstants.DOUBLE_TYPE,
    CarbonCommonConstants.LONG_TYPE, CarbonCommonConstants.FLOAT_TYPE)

  def getAllChildren(fieldChildren: Option[List[Field]]): Seq[Level] = {
    var levels: Seq[Level] = Seq[Level]()
    fieldChildren.foreach(fields => {
      fields.foreach(field => {
        if (field.parent != null) {
          levels ++= Seq(Level(field.name.getOrElse(field.column), field.column, Int.MaxValue,
            field.dataType.getOrElse(CarbonCommonConstants.STRING), field.parent,
            field.storeType.getOrElse("Columnar")))
        } else {
          levels ++= Seq(Level(field.name.getOrElse(field.column), field.column, Int.MaxValue,
            field.dataType.getOrElse(CarbonCommonConstants.STRING),
            field.storeType.getOrElse("Columnar")))
        }
        if (field.children.get != null) {
          levels ++= getAllChildren(field.children)
        }
      })
    })
    levels
  }

  def process(): Cube = {

    var levels = Seq[Level]()
    var measures = Seq[Measure]()
    var dimSrcDimensions = Seq[Dimension]()
    val LOGGER = LogServiceFactory.getLogService(TableProcessor.getClass.getName)

    // Create Table DDL with Database defination
    cm.dimCols.foreach(field => {
      if (field.parent != null) {
        levels ++= Seq(Level(field.name.getOrElse(field.column), field.column, Int.MaxValue,
          field.dataType.getOrElse(CarbonCommonConstants.STRING), field.parent,
          field.storeType.getOrElse(CarbonCommonConstants.COLUMNAR)))
      } else {
        levels ++= Seq(Level(field.name.getOrElse(field.column), field.column, Int.MaxValue,
          field.dataType.getOrElse(CarbonCommonConstants.STRING), field.parent,
          field.storeType.getOrElse(CarbonCommonConstants.COLUMNAR)))
      }
      if (field.children.get != null) {
        levels ++= getAllChildren(field.children)
      }
    })
    measures = cm.msrCols.map(field => Measure(field.name.getOrElse(field.column), field.column,
      field.dataType.getOrElse(CarbonCommonConstants.NUMERIC)))

    if (cm.withKeyword.equalsIgnoreCase(CarbonCommonConstants.WITH) &&
        cm.simpleDimRelations.nonEmpty) {
      cm.simpleDimRelations.foreach(relationEntry => {

        // Split the levels and seperate levels with dimension levels
        val split = levels.partition(x => relationEntry.cols.get.contains(x.name))

        val dimLevels = split._1
        levels = split._2

        def getMissingRelationLevel: Level = {
          Level(relationEntry.relation.rightColumn,
            relationEntry.relation.rightColumn, Int.MaxValue, CarbonCommonConstants.STRING)
        }

        val dimHierarchies = dimLevels.map(field =>
          Hierarchy(relationEntry.tableName, Some(dimLevels.find(dl =>
            dl.name.equalsIgnoreCase(relationEntry.relation.rightColumn))
            .getOrElse(getMissingRelationLevel).column),
            Seq(field), Some(relationEntry.tableName)))
        dimSrcDimensions = dimSrcDimensions ++ dimHierarchies.map(
          field => Dimension(field.levels.head.name, Seq(field),
            Some(relationEntry.relation.leftColumn)))
      })
    }

    // Check if there is any duplicate measures or dimensions.
    // Its based on the dimension name and measure name
    levels.groupBy(_.name).foreach(f => if (f._2.size > 1) {
      val name = f._1
      LOGGER.error(s"Duplicate dimensions found with name : $name")
      LOGGER.audit(
        s"Validation failed for Create/Alter Table Operation for ${cm.schemaName}.${cm.cubeName} " +
        s"Duplicate dimensions found with name : $name")
      sys.error(s"Duplicate dimensions found with name : $name")
    })

    levels.groupBy(_.column).foreach(f => if (f._2.size > 1) {
      val name = f._1
      LOGGER.error(s"Duplicate dimensions found with column name : $name")
      LOGGER.audit(
        s"Validation failed for Create/Alter Table Operation for ${cm.schemaName}.${cm.cubeName} " +
        s"Duplicate dimensions found with column name : $name")
      sys.error(s"Duplicate dimensions found with column name : $name")
    })

    measures.groupBy(_.name).foreach(f => if (f._2.size > 1) {
      val name = f._1
      LOGGER.error(s"Duplicate measures found with name : $name")
      LOGGER.audit(
        s"Validation failed for Create/Alter Table Operation for ${cm.schemaName}.${cm.cubeName} " +
        s"Duplicate measures found with name : $name")
      sys.error(s"Duplicate measures found with name : $name")
    })

    measures.groupBy(_.column).foreach(f => if (f._2.size > 1) {
      val name = f._1
      LOGGER.error(s"Duplicate measures found with column name : $name")
      LOGGER.audit(
        s"Validation failed for Create/Alter Table Operation for ${cm.schemaName}.${cm.cubeName} " +
        s"Duplicate measures found with column name : $name")
      sys.error(s"Duplicate measures found with column name : $name")
    })

    val levelsArray = levels.map(_.name)
    val levelsNdMesures = levelsArray ++ measures.map(_.name)

    cm.aggregation.foreach(a => {
      if (levelsArray.contains(a.msrName)) {
        val fault = a.msrName
        LOGGER.error(s"Aggregator should not be defined for dimension fields [$fault]")
        LOGGER.audit(
          s"Validation failed for Create/Alter Table Operation for " +
            s"${cm.schemaName}.${cm.cubeName} " +
          s"Aggregator should not be defined for dimension fields [$fault]")
        sys.error(s"Aggregator should not be defined for dimension fields [$fault]")
      }
    })

    levelsNdMesures.groupBy(x => x).foreach(f => if (f._2.size > 1) {
      val name = f._1
      LOGGER.error(s"Dimension and Measure defined with same name : $name")
      LOGGER.audit(
        s"Validation failed for Create/Alter Table Operation for ${cm.schemaName}.${cm.cubeName} " +
        s"Dimension and Measure defined with same name : $name")
      sys.error(s"Dimension and Measure defined with same name : $name")
    })

    dimSrcDimensions.foreach(d => {
      d.hierarchies.foreach(h => {
        h.levels.foreach(l => {
          levels = levels.dropWhile(lev => lev.name.equalsIgnoreCase(l.name))
        })
      })
    })

    val groupedSeq = levels.groupBy(_.name.split('.')(0))
    val hierarchies = levels.filter(level => !level.name.contains(".")).map(
      parentLevel => Hierarchy(parentLevel.name, None, groupedSeq.get(parentLevel.name).get, None))
    var dimensions = hierarchies.map(field => Dimension(field.name, Seq(field), None))

    dimensions = dimensions ++ dimSrcDimensions
    val highCardinalityDims = cm.highcardinalitydims.getOrElse(Seq())
    for (dimension <- dimensions) {

      if (highCardinalityDims.contains(dimension.name)) {
        dimension.highCardinality = true
      }

    }

    if (measures.length <= 0) {
      measures = measures ++ Seq(Measure(CarbonCommonConstants.DEFAULT_INVISIBLE_DUMMY_MEASURE,
        CarbonCommonConstants.DEFAULT_INVISIBLE_DUMMY_MEASURE, CarbonCommonConstants.NUMERIC,
        CarbonCommonConstants.SUM, visible = false))
    }

    // Update measures with aggregators if specified.
    val msrsUpdatedWithAggregators = cm.aggregation match {
      case aggs: Seq[Aggregation] =>
        measures.map { f =>
          val matchedMapping = aggs.filter(agg => f.name.equals(agg.msrName))
          if (matchedMapping.isEmpty) {
            f
          }
          else {
            Measure(f.name, f.column, f.dataType, matchedMapping.head.aggType)
          }
        }
      case _ => measures
    }

    val partitioner = cm.partitioner match {
      case Some(part: Partitioner) =>
        var definedpartCols = part.partitionColumn
        val columnBuffer = new ArrayBuffer[String]
        part.partitionColumn.foreach { col =>
          dimensions.foreach { dim =>
            dim.hierarchies.foreach { hier =>
              hier.levels.foreach { lev =>
                if (lev.name.equalsIgnoreCase(col)) {
                  definedpartCols = definedpartCols.dropWhile(c => c.equals(col))
                  columnBuffer += lev.name
                }
              }
            }
          }
        }


        // Special Case, where Partition count alone is sent to Carbon for dataloading
        if (part.partitionClass.isEmpty && part.partitionColumn(0).isEmpty) {
          Partitioner(
            "org.carbondata.spark.partition.api.impl.SampleDataPartitionerImpl",
            Array(""), part.partitionCount, null)
        }
        else if (definedpartCols.nonEmpty) {
          val msg = definedpartCols.mkString(", ")
          LOGGER.error(s"partition columns specified are not part of Dimension columns : $msg")
          LOGGER.audit(
            s"Validation failed for Create/Alter Table Operation - " +
            s"partition columns specified are not part of Dimension columns : $msg")
          sys.error(s"partition columns specified are not part of Dimension columns : $msg")
        }
        else {

          try {
            Class.forName(part.partitionClass).newInstance()
          } catch {
            case e: Exception =>
              val cl = part.partitionClass
              LOGGER.audit(
                s"Validation failed for Create/Alter Table Operation for " +
                  s"${cm.schemaName}.${cm.cubeName} " +
                s"partition class specified can not be found or loaded : $cl")
              sys.error(s"partition class specified can not be found or loaded : $cl")
          }

          Partitioner(part.partitionClass, columnBuffer.toArray, part.partitionCount, null)
        }
      case None =>
        Partitioner("org.carbondata.spark.partition.api.impl.SampleDataPartitionerImpl",
          Array(""), 20, null)
    }

    Cube(cm.schemaName, cm.cubeName, cm.cubeName, dimensions, msrsUpdatedWithAggregators,
      partitioner)
  }

  // For filtering INCLUDE and EXCLUDE fields if any is defined for Dimention relation
  def filterRelIncludeCols(relationEntry: DimensionRelation, p: (String, String)): Boolean = {
    if (relationEntry.includeKey.get.equalsIgnoreCase(CarbonCommonConstants.INCLUDE)) {
      relationEntry.cols.get.map(x => x.toLowerCase()).contains(p._1.toLowerCase())
    } else {
      !relationEntry.cols.get.map(x => x.toLowerCase()).contains(p._1.toLowerCase())
    }
  }

}

private[sql] case class ShowCreateTable(cm: tableModel, override val output: Seq[Attribute])
  extends RunnableCommand {

  val numericTypes = Seq(CarbonCommonConstants.INTEGER_TYPE, CarbonCommonConstants.DOUBLE_TYPE,
    CarbonCommonConstants.LONG_TYPE, CarbonCommonConstants.FLOAT_TYPE)

  def run(sqlContext: SQLContext): Seq[Row] = {

    var levels = Seq[Level]()
    var levelsToCheckDuplicate = Seq[Level]()
    var measures = Seq[Measure]()
    var dimFileDimensions = Seq[Dimension]()
    val LOGGER = LogServiceFactory.getLogService(this.getClass.getCanonicalName)
    var command = new StringBuilder
    var relation = new StringBuilder

    cm.schemaName = getDB.getDatabaseName(cm.schemaNameOp, sqlContext)

    command = command.append("CREATE Table ").append(cm.schemaName).append(".").append(cm.cubeName)
      .append(" ")
    relation = relation.append("")

    if (cm.fromKeyword.equalsIgnoreCase(CarbonCommonConstants.FROM)) {
      val df = getDataFrame(cm.source, sqlContext)

      // Will maintain the list of all the columns specified by the user.
      // In case if relation is defined. we need to retain the mapping column
      // in case if its in this list
      var specifiedCols = Seq[String]()

      // For filtering INCLUDE and EXCLUDE fields defined for Measures and Dimensions
      def filterIncludeCols(p: (String, String), fCols: FilterCols): Boolean = {
        if (fCols.includeKey.equalsIgnoreCase(CarbonCommonConstants.INCLUDE)) {
          fCols.fieldList.map(x => x.toLowerCase()).contains(p._1.toLowerCase())
        } else {
          !fCols.fieldList.map(x => x.toLowerCase()).contains(p._1.toLowerCase())
        }
      }

      // For filtering the fields defined in Measures and Dimensions fields
      def filterDefinedCols(p: (String, String), definedCols: Seq[Field]) = {
        var isDefined = false
        definedCols.foreach(f => {
          if (f.dataType.isDefined) {
            sys.error(
              s"Specifying Data types is not supported for the fields " +
              s"in the DDL with CSV file or Table : [$f]")
          }
          if (f.column.equalsIgnoreCase(p._1)) {
            isDefined = true
          }
        })
        isDefined
      }

      val rawColumns = if (cm.factFieldsList.isDefined) {
        val cols = df.dtypes.map(f => (f._1.trim(), f._2))
          .filter(filterIncludeCols(_, cm.factFieldsList.get))
        specifiedCols = cols.map(_._1)
        cols
      } else {
        df.dtypes.map(f =>
          if (f._2.startsWith("ArrayType") || f._2.startsWith("StructType")) {
            val fieldIndex = df.schema.getFieldIndex(f._1).get
            (f._1.trim(), df.schema.fields(fieldIndex).dataType.simpleString)
          }
          else {
            (f._1.trim(), f._2)
          })
      }

      val columns = rawColumns
        .filter(c => !c._2.equalsIgnoreCase(CarbonCommonConstants.BINARY_TYPE))
      if (rawColumns.length > columns.length) {
        LOGGER
          .info("BinaryType is not supported. Ignoring all the Binary fields.")
      }

      val (numericColArray, nonNumericColArray) = columns
        .partition(p => numericTypes.map(x => x.toLowerCase()).contains(p._2.toLowerCase()))

      // If dimensions are defined along with Fact CSV/table, consider only defined dimensions
      val dimColArray = if (cm.dimCols.nonEmpty) {
        val dcolArray = columns.filter(filterDefinedCols(_, cm.dimCols))
        val listedCols = dcolArray.map(_._1)
        specifiedCols = specifiedCols ++ listedCols
        dcolArray
      } else {
        nonNumericColArray
      }

      // If measures are defined along with Fact CSV/table, consider only defined measures
      val measureColArray = if (cm.msrCols.nonEmpty) {
        val mColArray = columns.filter(filterDefinedCols(_, cm.msrCols))
        val listedCols = mColArray.map(_._1)
        specifiedCols = specifiedCols ++ listedCols
        mColArray
      } else {
        if (cm.dimCols.nonEmpty) {
          numericColArray.filterNot(filterDefinedCols(_, cm.dimCols))
        } else {
          numericColArray
        }
      }

      measures = measureColArray.map(field => {
        if (cm.msrCols.nonEmpty) {
          val definedField = cm.msrCols.filter(f => f.column.equalsIgnoreCase(field._1))
          if (definedField.nonEmpty && definedField.head.name.isDefined) {
            Measure(
              definedField.head.name.getOrElse(field._1), field._1,
              CarbonScalaUtil.convertSparkToCarbonSchemaDataType(field._2))
          }
          else {
            Measure(field._1, field._1,
              CarbonScalaUtil.convertSparkToCarbonSchemaDataType(field._2))
          }
        }
        else {
          Measure(field._1, field._1,
            CarbonScalaUtil.convertSparkToCarbonSchemaDataType(field._2))
        }
      })

      levels = dimColArray.map(field => {
        if (cm.dimCols.nonEmpty) {
          val definedField = cm.dimCols.filter(f => f.column.equalsIgnoreCase(field._1))
          if (definedField.nonEmpty && definedField.head.name.isDefined) {
            Level(
              definedField.head.name.getOrElse(field._1), field._1, Int.MaxValue,
              CarbonScalaUtil.convertSparkToCarbonSchemaDataType(field._2))
          }
          else {
            Level(field._1, field._1, Int.MaxValue,
              CarbonScalaUtil.convertSparkToCarbonSchemaDataType(field._2))
          }
        }
        else {
          Level(field._1, field._1, Int.MaxValue,
            CarbonScalaUtil.convertSparkToCarbonSchemaDataType(field._2))
        }
      })

      if (cm.dimRelations.nonEmpty) {
        cm.dimRelations.foreach(relationEntry => {

          val relDf = getDataFrame(relationEntry.dimSource, sqlContext)

          var right = false

          for (field <- relDf.columns.map(f => f.trim())) {
            if (field.equalsIgnoreCase(relationEntry.relation.rightColumn)) {
              right = true
            }
          }

          if (!right) {
            val rcl = relationEntry.relation.rightColumn
            LOGGER.error(s"Dimension field defined in the relation [$rcl] " +
                         s"is not present in the Dimension source")
            sys.error(
              s"Dimension field defined in the relation [$rcl] " +
              s"is not present in the Dimension source")
          }

          val rawRelColumns = if (relationEntry.cols.isDefined) {
            relDf.dtypes.map(f => (f._1.trim(), f._2))
              .filter(filterRelIncludeCols(relationEntry, _))
          } else {
            relDf.dtypes.map(f => (f._1.trim(), f._2))
          }

          val relColumns = rawRelColumns
            .filter(c => !c._2.equalsIgnoreCase(CarbonCommonConstants.BINARY_TYPE))
          if (rawRelColumns.length > relColumns.length) {
            LOGGER
              .info("BinaryType is not supported. Ignoring all the Binary fields.")
          }

          // Remove the relation column from fact table as it
          // is already considered in dimension table
          levels = levels.dropWhile(
            p => p.column.equalsIgnoreCase(relationEntry.relation.leftColumn) &&
                 !specifiedCols.map(x => x.toLowerCase()).contains(p.column.toLowerCase()))
          measures = measures.dropWhile(
            p => p.column.equalsIgnoreCase(relationEntry.relation.leftColumn) &&
                 !specifiedCols.map(x => x.toLowerCase()).contains(p.column.toLowerCase()))

          val dimFileLevels: Seq[Level] = Seq[Level]()
          relColumns.map(field => {
            Level(field._1, field._1, Int.MaxValue,
              CarbonScalaUtil.convertSparkToCarbonSchemaDataType(field._2))
          }
          )
          val dimFileHierarchies = dimFileLevels.map(field => Hierarchy(relationEntry.tableName,
            Some(
              dimFileLevels.find(dl => dl.name.equalsIgnoreCase(relationEntry.relation.rightColumn))
                .get.column), Seq(field), Some(relationEntry.tableName)))
          dimFileDimensions = dimFileDimensions ++ dimFileHierarchies.map(
            field => Dimension(field.levels.head.name, Seq(field),
              Some(relationEntry.relation.leftColumn)))

          levelsToCheckDuplicate = levelsToCheckDuplicate ++ dimFileLevels

          if (relation.nonEmpty) {
            relation = relation.append(", ")
          }
          relation = relation.append(relationEntry.tableName).append(" RELATION (FACT.")
            .append(relationEntry.relation.leftColumn).append("=")
            .append(relationEntry.relation.rightColumn).append(") INCLUDE (")

          val includeFields = relColumns.map(field => field._1)
          relation = relation.append(includeFields.mkString(", ")).append(")")

        })
      }

      levelsToCheckDuplicate = levelsToCheckDuplicate ++ levels
    }
    else {
      // Create Table DDL with Database defination
      levels = cm.dimCols.map(
        field => Level(field.name.getOrElse(field.column), field.column, Int.MaxValue,
          field.dataType.getOrElse(CarbonCommonConstants.STRING)))
      measures = cm.msrCols.map(field => Measure(field.name.getOrElse(field.column), field.column,
        field.dataType.getOrElse(CarbonCommonConstants.NUMERIC)))
      levelsToCheckDuplicate = levels

      if (cm.withKeyword.equalsIgnoreCase(CarbonCommonConstants.WITH) &&
          cm.simpleDimRelations.nonEmpty) {
        cm.simpleDimRelations.foreach(relationEntry => {

          val split = levels.partition(x => relationEntry.cols.get.contains(x.name))
          val dimFileLevels = split._1

          if (
            dimFileLevels.count(l => l.name.equalsIgnoreCase(relationEntry.relation.rightColumn)) <=
            0) {
            val rcl = relationEntry.relation.rightColumn
            LOGGER.error(s"Dimension field defined in the relation [$rcl] " +
                         s"is not present in the Dimension source")
            sys.error(
              s"Dimension field defined in the relation [$rcl] " +
              s"is not present in the Dimension source")
          }

          val dimFileHierarchies = dimFileLevels.map(field => Hierarchy(relationEntry.tableName,
            Some(
              dimFileLevels.find(dl => dl.name.equalsIgnoreCase(relationEntry.relation.rightColumn))
                .get.column), Seq(field), Some(relationEntry.tableName)))
          dimFileDimensions = dimFileDimensions ++ dimFileHierarchies.map(
            field => Dimension(field.levels.head.name, Seq(field),
              Some(relationEntry.relation.leftColumn)))

          if (relation.nonEmpty) {
            relation = relation.append(", ")
          }
          relation = relation.append(relationEntry.tableName).append(" RELATION (FACT.")
            .append(relationEntry.relation.leftColumn).append("=")
            .append(relationEntry.relation.rightColumn).append(") INCLUDE (")
          relation = relation.append(relationEntry.cols.get.mkString(", ")).append(")")
        })

      }
    }

    // Check if there is any duplicate measures or dimensions.
    // Its based on the dimension name and measure name
    levelsToCheckDuplicate.groupBy(_.name).foreach(f => if (f._2.size > 1) {
      val name = f._1
      LOGGER.error(s"Duplicate dimensions found with name : $name")
      sys.error(s"Duplicate dimensions found with name : $name")
    })

    measures.groupBy(_.name).foreach(f => if (f._2.size > 1) {
      val name = f._1
      LOGGER.error(s"Duplicate measures found with name : $name")
      sys.error(s"Duplicate measures found with name : $name")
    })

    val levelsArray = levelsToCheckDuplicate.map(_.name)
    val levelsNdMesures = levelsArray ++ measures.map(_.name)

    cm.aggregation.foreach(a => {
      if (levelsArray.contains(a.msrName)) {
        val fault = a.msrName
        LOGGER.error(s"Aggregator should not be defined for dimension fields [$fault]")
        sys.error(s"Aggregator should not be defined for dimension fields [$fault]")
      }
    })

    levelsNdMesures.groupBy(x => x).foreach(f => if (f._2.size > 1) {
      val name = f._1
      LOGGER.error(s"Dimension and Measure defined with same name : $name")
      sys.error(s"Dimension and Measure defined with same name : $name")
    })

    if (levelsArray.size <= 0) {
      sys.error("No Dimensions defined. Table should have atleast one dimesnion !")
    }

    val dims = levelsToCheckDuplicate.map(l => l.name + " " + l.dataType)
    command = command.append("DIMENSIONS (").append(dims.mkString(", ")).append(") ")

    if (measures.nonEmpty) {
      val mesrs = measures.map(m => m.name + " " + m.dataType)
      command = command.append("MEASURES (").append(mesrs.mkString(", ")).append(")")
    }

    if (relation.nonEmpty) {
      command = command.append(" WITH ").append(relation)
    }

    if (cm.aggregation.nonEmpty || cm.partitioner.isDefined) {
      command = command.append(" OPTIONS( ")

      if (cm.aggregation.nonEmpty) {
        val aggs = cm.aggregation.map(a => a.msrName + "=" + a.aggType)
        command = command.append("AGGREGATION[ ").append(aggs.mkString(", ")).append(" ] ")
        if (cm.partitioner.isDefined) {
          command = command.append(", ")
        }
      }

      if (cm.partitioner.isDefined) {
        val partn = cm.partitioner.get
        command = command.append("PARTITIONER[ CLASS='").append(partn.partitionClass)
          .append("', COLUMNS=(").append(partn.partitionColumn.mkString(", "))
          .append("), PARTITION_COUNT=").append(partn.partitionCount).append(" ]")
      }

      command = command.append(" )")
    }

    command = command.append(";")

    val hierarchies = levels.map(field => Hierarchy(field.name, None, Seq(field), None))
    var dimensions = hierarchies.map(field => Dimension(field.name, Seq(field), None))
    dimensions = dimensions ++ dimFileDimensions

    cm.partitioner match {
      case Some(part: Partitioner) =>
        var definedpartCols = part.partitionColumn
        val columnBuffer = new ArrayBuffer[String]
        part.partitionColumn.foreach { col =>
          dimensions.foreach { dim =>
            dim.hierarchies.foreach { hier =>
              hier.levels.foreach { lev =>
                if (lev.name.equalsIgnoreCase(col)) {
                  definedpartCols = definedpartCols.dropWhile(c => c.equals(col))
                  columnBuffer += lev.name
                }
              }
            }
          }
        }

        try {
          Class.forName(part.partitionClass).newInstance()
        } catch {
          case e: Exception =>
            val cl = part.partitionClass
            sys.error(s"partition class specified can not be found or loaded : $cl")
        }

        if (definedpartCols.nonEmpty) {
          val msg = definedpartCols.mkString(", ")
          LOGGER.error(s"partition columns specified are not part of Dimension columns : $msg")
          sys.error(s"partition columns specified are not part of Dimension columns : $msg")
        }

      case None =>
    }
    Seq(Row(command.toString))
  }

  def getDataFrame(factSource: Object, sqlContext: SQLContext): DataFrame = {

    val LOGGER = LogServiceFactory.getLogService(this.getClass.getCanonicalName)
    var dataFrame: DataFrame = null

    factSource match {
      case factFile: String =>
        val fileType = FileFactory.getFileType(factFile)

        if (FileFactory.isFileExist(factFile, fileType)) {
          dataFrame = sqlContext.read.format("com.databricks.spark.csv").options(
            Map("path" -> factFile, "header" -> "true", "inferSchema" -> "true")).load(factFile)
        }
        else {
          LOGGER.error(s"Input source file $factFile does not exists")
          sys.error(s"Input source file $factFile does not exists")
        }
      case tableInfo: Seq[String] =>
        val dbName = if (tableInfo.size > 1) {
          tableInfo.head
        } else {
          getDB.getDatabaseName(None, sqlContext)
        }
        val tableName = if (tableInfo.size > 1) {
          tableInfo(1)
        } else {
          tableInfo.head
        }

        if (sqlContext.tableNames(dbName).map(x => x.toLowerCase())
          .contains(tableName.toLowerCase())) {
          dataFrame = DataFrame(sqlContext,
            sqlContext.catalog.lookupRelation(TableIdentifier(tableName, Some(dbName))))
        } else {
          LOGGER.error(s"Input source table $tableName does not exists")
          sys.error(s"Input source table $tableName does not exists")
        }
    }
    dataFrame
  }

  // For filtering INCLUDE and EXCLUDE fields if any is defined for Dimention relation
  def filterRelIncludeCols(relationEntry: DimensionRelation, p: (String, String)): Boolean = {
    if (relationEntry.includeKey.get.equalsIgnoreCase(CarbonCommonConstants.INCLUDE)) {
      relationEntry.cols.get.map(x => x.toLowerCase()).contains(p._1.toLowerCase())
    } else {
      !relationEntry.cols.get.map(x => x.toLowerCase()).contains(p._1.toLowerCase())
    }
  }

}


// These are the assumptions made
// 1.We have a single hierarchy under a dimension tag and a single level under a hierarchy tag
// 2.The names of dimensions and measures are case insensitive
// 3.CarbonCommonConstants.DEFAULT_INVISIBLE_DUMMY_MEASURE is always added as a measure.
// So we need to ignore this to check duplicates
private[sql] case class AlterTable(
    cm: tableModel,
    dropCols: Seq[String],
    defaultVals: Seq[Default]) extends RunnableCommand {

  def run(sqlContext: SQLContext): Seq[Row] = {
    // TODO : Implement it.
    Seq.empty
  }
}

/**
 * Command for the compaction in alter table command
 *
 * @param alterTableModel
 */
private[sql] case class AlterTableCompaction(alterTableModel: AlterTableModel) extends
  RunnableCommand {

  def run(sqlContext: SQLContext): Seq[Row] = {
    // TODO : Implement it.
    var tableName = alterTableModel.tableName
    val schemaName = getDB.getDatabaseName(alterTableModel.dbName, sqlContext)
    if (null == org.carbondata.core.carbon.metadata.CarbonMetadata.getInstance
      .getCarbonTable(schemaName + "_" + tableName)) {
      logError("alter table failed. table not found: " + schemaName + "." + tableName)
      sys.error("alter table failed. table not found: " + schemaName + "." + tableName)
    }

    val relation =
      CarbonEnv.getInstance(sqlContext).carbonCatalog
        .lookupRelation1(Option(schemaName), tableName)(sqlContext)
        .asInstanceOf[CarbonRelation]
    if (relation == null) {
      sys.error(s"Table $schemaName.$tableName does not exist")
    }
    val carbonLoadModel = new CarbonLoadModel()


    val table = relation.cubeMeta.carbonTable
    carbonLoadModel.setAggTables(table.getAggregateTablesName.asScala.toArray)
    carbonLoadModel.setTableName(table.getFactTableName)
    val dataLoadSchema = new CarbonDataLoadSchema(table)
    // Need to fill dimension relation
    carbonLoadModel.setCarbonDataLoadSchema(dataLoadSchema)
    carbonLoadModel.setTableName(relation.cubeMeta.carbonTableIdentifier.getTableName)
    carbonLoadModel.setDatabaseName(relation.cubeMeta.carbonTableIdentifier.getDatabaseName)
    carbonLoadModel.setStorePath(relation.cubeMeta.storePath)

    val partitioner = relation.cubeMeta.partitioner

    var kettleHomePath = sqlContext.getConf("carbon.kettle.home", null)
    if (null == kettleHomePath) {
      kettleHomePath = CarbonProperties.getInstance.getProperty("carbon.kettle.home")
    }
    if (kettleHomePath == null) {
      sys.error(s"carbon.kettle.home is not set")
    }
    var storeLocation = CarbonProperties.getInstance
      .getProperty(CarbonCommonConstants.STORE_LOCATION_TEMP_PATH,
        System.getProperty("java.io.tmpdir")
      )
    storeLocation = storeLocation + "/carbonstore/" + System.nanoTime()

    CarbonDataRDDFactory
      .alterTableForCompaction(sqlContext,
        alterTableModel,
        carbonLoadModel,
        partitioner,
        relation.cubeMeta.storePath,
        kettleHomePath,
        storeLocation
      )

    Seq.empty
  }
}

private[sql] case class CreateCube(cm: tableModel) extends RunnableCommand {

  def run(sqlContext: SQLContext): Seq[Row] = {
    val LOGGER = LogServiceFactory.getLogService(this.getClass.getCanonicalName)
    cm.schemaName = getDB.getDatabaseName(cm.schemaNameOp, sqlContext)
    val tbName = cm.cubeName
    val dbName = cm.schemaName
    LOGGER.audit(s"Creating Table with Database name [$dbName] and Table name [$tbName]")

    val tableInfo: TableInfo = TableNewProcessor(cm, sqlContext)

    if (tableInfo.getFactTable.getListOfColumns.size <= 0) {
      sys.error("No Dimensions found. Table should have at least one dimesnion !")
    }

    if (sqlContext.tableNames(dbName).exists(_.equalsIgnoreCase(tbName))) {
      if (!cm.ifNotExistsSet) {
        LOGGER.audit(
          s"Table creation with Database name [$dbName] and Table name [$tbName] failed. " +
          s"Table [$tbName] already exists under database [$dbName]")
        sys.error(s"Table [$tbName] already exists under database [$dbName]")
      }
    }
    else {

      // Add Database to catalog and persist
      val catalog = CarbonEnv.getInstance(sqlContext).carbonCatalog
      // Need to fill partitioner class when we support partition
      val tablePath = catalog.createCubeFromThrift(tableInfo, dbName, tbName, null)(sqlContext)
      try {
        sqlContext.sql(
          s"""CREATE TABLE $dbName.$tbName USING org.apache.spark.sql.CarbonSource""" +
<<<<<<< HEAD
          s""" OPTIONS (tableName "$dbName.$tbName", tablePath "$cubePath") """).collect
=======
          s""" OPTIONS (cubename "$dbName.$tbName", tablePath "$tablePath") """)
              .collect
>>>>>>> d44c9e70
      } catch {
        case e: Exception =>

          val identifier: TableIdentifier = TableIdentifier(tbName, Some(dbName))
          val relation = CarbonEnv.getInstance(sqlContext).carbonCatalog
            .lookupRelation1(identifier)(sqlContext).asInstanceOf[CarbonRelation]
          if (relation != null) {
            LOGGER.audit(s"Deleting Table [$tbName] under Database [$dbName]" +
                         "as create TABLE failed")
            CarbonEnv.getInstance(sqlContext).carbonCatalog
              .dropTable(relation.cubeMeta.partitioner.partitionCount,
                relation.cubeMeta.storePath,
                identifier)(sqlContext)
          }

          LOGGER.audit(s"Table creation with Database name [$dbName] " +
            s"and Table name [$tbName] failed")
          throw e
      }

      LOGGER.audit(s"Table created with Database name [$dbName] and Table name [$tbName]")
    }

    Seq.empty
  }

  def setV(ref: Any, name: String, value: Any): Unit = {
    ref.getClass.getFields.find(_.getName == name).get
      .set(ref, value.asInstanceOf[AnyRef])
  }
}

private[sql] case class DeleteLoadsById(
    loadids: Seq[String],
    schemaNameOp: Option[String],
    tableName: String) extends RunnableCommand {

  val LOGGER = LogServiceFactory.getLogService(this.getClass.getCanonicalName)

  def run(sqlContext: SQLContext): Seq[Row] = {

    val schemaName = getDB.getDatabaseName(schemaNameOp, sqlContext)
    LOGGER.audit(s"Delete load by Id request has been received for $schemaName.$tableName")

    // validate load ids first
    validateLoadIds
<<<<<<< HEAD
    val dbName = getDB.getDatabaseName(schemaNameOp, sqlContext)
=======
>>>>>>> d44c9e70

    val identifier = TableIdentifier(tableName, Option(dbName))
    val relation = CarbonEnv.getInstance(sqlContext).carbonCatalog.lookupRelation1(
      identifier, None)(sqlContext).asInstanceOf[CarbonRelation]
    if (relation == null) {
<<<<<<< HEAD
      LOGGER.audit(s"The delete load by Id is failed. Table $dbName.$tableName does not exist")
      sys.error(s"Table $dbName.$tableName does not exist")
=======
      LOGGER.audit(s"Delete load by Id is failed. Table $schemaName.$tableName does not exist")
      sys.error(s"Table $schemaName.$tableName does not exist")
>>>>>>> d44c9e70
    }

    val carbonTable = CarbonMetadata.getInstance().getCarbonTable(dbName + '_' + tableName)

    if (null == carbonTable) {
      CarbonEnv.getInstance(sqlContext).carbonCatalog
        .lookupRelation1(identifier, None)(sqlContext).asInstanceOf[CarbonRelation]
    }
    val path = carbonTable.getMetaDataFilepath

    var segmentStatusManager =
      new SegmentStatusManager(carbonTable.getAbsoluteTableIdentifier)

    val invalidLoadIds = segmentStatusManager.updateDeletionStatus(loadids.asJava, path).asScala

    if (invalidLoadIds.isEmpty) {

      LOGGER.audit(s"Delete load by Id is successfull for $schemaName.$tableName.")
    }
    else {
      sys.error("Delete load by Id is failed. No matching load id found. SegmentSeqId(s) - "
                + invalidLoadIds)
    }

    Seq.empty

  }

  // validates load ids
  private def validateLoadIds: Unit = {
    if (loadids.isEmpty) {
      val errorMessage = "Error: Load id(s) should not be empty."
      throw new MalformedCarbonCommandException(errorMessage)

    }
  }
}

private[sql] case class DeleteLoadsByLoadDate(
   schemaNameOp: Option[String],
  tableName: String,
  dateField: String,
  loadDate: String) extends RunnableCommand {

  val LOGGER = LogServiceFactory.getLogService("org.apache.spark.sql.cubemodel.cubeSchema")

  def run(sqlContext: SQLContext): Seq[Row] = {

<<<<<<< HEAD
    LOGGER.audit("The delete load by load date request has been received.")
    val dbName = getDB.getDatabaseName(schemaNameOp, sqlContext)
    val identifier = TableIdentifier(tableName, Option(dbName))
    val relation = CarbonEnv.getInstance(sqlContext).carbonCatalog
      .lookupRelation1(identifier, None)(sqlContext).asInstanceOf[CarbonRelation]
    if (relation == null) {
      LOGGER
        .audit(s"The delete load by load date is failed. Table $dbName.$tableName does not " +
=======
    val schemaName = getDB.getDatabaseName(schemaNameOp, sqlContext)
    LOGGER.audit(s"Delete load by load date request has been received for $schemaName.$tableName")

    val relation = CarbonEnv.getInstance(sqlContext).carbonCatalog.lookupRelation1(
      Option(schemaName),
      tableName,
     None
    )(sqlContext).asInstanceOf[CarbonRelation]
    if (relation == null) {
      LOGGER
        .audit(s"Delete load by load date is failed. Table $schemaName.$tableName does not " +
>>>>>>> d44c9e70
         s"exist")
      sys.error(s"Table $dbName.$tableName does not exist")
    }

    val timeObj = Cast(Literal(loadDate), TimestampType).eval()
    if(null == timeObj) {
      val errorMessage = "Error: Invalid load start time format " + loadDate
      throw new MalformedCarbonCommandException(errorMessage)
    }

    var carbonTable = org.carbondata.core.carbon.metadata.CarbonMetadata.getInstance()
      .getCarbonTable(dbName + '_' + tableName)
    var segmentStatusManager = new SegmentStatusManager(carbonTable.getAbsoluteTableIdentifier)

    if (null == carbonTable) {
      var relation = CarbonEnv.getInstance(sqlContext).carbonCatalog
        .lookupRelation1(identifier, None)(sqlContext).asInstanceOf[CarbonRelation]
    }
    var path = carbonTable.getMetaDataFilepath()

    var invalidLoadTimestamps = segmentStatusManager
      .updateDeletionStatus(loadDate, path, timeObj.asInstanceOf[java.lang.Long]).asScala
    if(invalidLoadTimestamps.isEmpty) {
      LOGGER.audit(s"Delete load by load date is successfull for $schemaName.$tableName.")
    }
    else {
      sys.error("Delete load by load date is failed. No matching load found.")
    }
    Seq.empty

  }

}

private[sql] case class LoadTable(
    schemaNameOp: Option[String],
    tableName: String,
    factPathFromUser: String,
    dimFilesPath: Seq[DataLoadTableFileMapping],
    partionValues: Map[String, String],
    isOverwriteExist: Boolean = false,
    var inputSqlString: String = null) extends RunnableCommand {

  val LOGGER = LogServiceFactory.getLogService(this.getClass.getCanonicalName)


  def run(sqlContext: SQLContext): Seq[Row] = {

    val dbName = getDB.getDatabaseName(schemaNameOp, sqlContext)
    val identifier = TableIdentifier(tableName, Option(dbName))
    if (isOverwriteExist) {
      sys.error("Overwrite is not supported for carbon table with " + dbName + "." + tableName)
    }
    if (null == org.carbondata.core.carbon.metadata.CarbonMetadata.getInstance
<<<<<<< HEAD
      .getCarbonTable(dbName + "_" + tableName)) {
      logError("Data loading failed. table not found: " + dbName + "." + tableName)
      LOGGER.audit("Data loading failed. table not found: " + dbName + "." + tableName)
      sys.error("Data loading failed. table not found: " + dbName + "." + tableName)
=======
      .getCarbonTable(schemaName + "_" + tableName)) {
      logError("Data loading failed. table not found: " + schemaName + "." + tableName)
      LOGGER.audit(s"Data loading failed. table not found: $schemaName.$tableName")
      sys.error("Data loading failed. table not found: " + schemaName + "." + tableName)
>>>>>>> d44c9e70
    }
    CarbonProperties.getInstance().addProperty("zookeeper.enable.lock", "false")
    val carbonLock = CarbonLockFactory.getCarbonLockObj(org.carbondata.core.
      carbon.metadata.CarbonMetadata.getInstance().getCarbonTable(dbName + "_" + tableName).
      getMetaDataFilepath, LockUsage.METADATA_LOCK)
    try {
      if (carbonLock.lockWithRetries()) {
        logInfo("Successfully able to get the table metadata file lock")
      }
      else {
        sys.error("Table is locked for updation. Please try after some time")
      }

      val factPath = FileUtils.getPaths(CarbonUtil.checkAndAppendHDFSUrl(factPathFromUser))
      val relation = CarbonEnv.getInstance(sqlContext).carbonCatalog
        .lookupRelation1(identifier, None)(sqlContext).asInstanceOf[CarbonRelation]
      if (relation == null) {
        sys.error(s"Table $dbName.$tableName does not exist")
      }
      val carbonLoadModel = new CarbonLoadModel()
      carbonLoadModel.setTableName(relation.cubeMeta.carbonTableIdentifier.getTableName)
      carbonLoadModel.setDatabaseName(relation.cubeMeta.carbonTableIdentifier.getDatabaseName)
      carbonLoadModel.setStorePath(relation.cubeMeta.storePath)
      if (dimFilesPath.isEmpty) {
        carbonLoadModel.setDimFolderPath(null)
      }
      else {
        val x = dimFilesPath.map(f => f.table + ":" + CarbonUtil.checkAndAppendHDFSUrl(f.loadPath))
        carbonLoadModel.setDimFolderPath(x.mkString(","))
      }

      val table = relation.cubeMeta.carbonTable
      carbonLoadModel.setAggTables(table.getAggregateTablesName.asScala.toArray)
      carbonLoadModel.setTableName(table.getFactTableName)
      val dataLoadSchema = new CarbonDataLoadSchema(table)
      // Need to fill dimension relation
      carbonLoadModel.setCarbonDataLoadSchema(dataLoadSchema)
      var storeLocation = ""
      var configuredStore = CarbonLoaderUtil.getConfiguredLocalDirs(SparkEnv.get.conf)
      if (null != configuredStore && configuredStore.length > 0) {
        storeLocation = configuredStore(Random.nextInt(configuredStore.length))
      }
      if (storeLocation == null) {
        storeLocation = System.getProperty("java.io.tmpdir")
      }

      var partitionLocation = relation.cubeMeta.storePath + "/partition/" +
                              relation.cubeMeta.carbonTableIdentifier.getDatabaseName + "/" +
                              relation.cubeMeta.carbonTableIdentifier.getTableName + "/"

      storeLocation = storeLocation + "/carbonstore/" + System.nanoTime()

      val columinar = sqlContext.getConf("carbon.is.columnar.storage", "true").toBoolean
      var kettleHomePath = sqlContext.getConf("carbon.kettle.home", null)
      if (null == kettleHomePath) {
        kettleHomePath = CarbonProperties.getInstance.getProperty("carbon.kettle.home")
      }
      if (kettleHomePath == null) {
        sys.error(s"carbon.kettle.home is not set")
      }

      val delimiter = partionValues.getOrElse("delimiter", ",")
      val quoteChar = partionValues.getOrElse("quotechar", "\"")
      val fileHeader = partionValues.getOrElse("fileheader", "")
      val escapeChar = partionValues.getOrElse("escapechar", "\\")
      val complex_delimiter_level_1 = partionValues.getOrElse("complex_delimiter_level_1", "\\$")
      val complex_delimiter_level_2 = partionValues.getOrElse("complex_delimiter_level_2", "\\:")
      val multiLine = partionValues.getOrElse("multiline", "false").trim.toLowerCase match {
        case "true" => true
        case "false" => false
        case illegal =>
          val errorMessage = "Illegal syntax found: [" + illegal + "] .The value multiline in " +
            "load DDL which you set can only be 'true' or 'false', please check your input DDL."
          throw new MalformedCarbonCommandException(errorMessage)
      }

      carbonLoadModel.setEscapeChar(escapeChar)
      if (delimiter.equalsIgnoreCase(complex_delimiter_level_1) ||
          complex_delimiter_level_1.equalsIgnoreCase(complex_delimiter_level_2) ||
          delimiter.equalsIgnoreCase(complex_delimiter_level_2)) {
        sys.error(s"Field Delimiter & Complex types delimiter are same")
      }
      else {
        carbonLoadModel.setComplexDelimiterLevel1(
          CarbonUtil.escapeComplexDelimiterChar(complex_delimiter_level_1))
        carbonLoadModel.setComplexDelimiterLevel2(
          CarbonUtil.escapeComplexDelimiterChar(complex_delimiter_level_2))
      }

      var partitionStatus = CarbonCommonConstants.STORE_LOADSTATUS_SUCCESS
      try {
        // First system has to partition the data first and then call the load data
        if (null == relation.cubeMeta.partitioner.partitionColumn ||
            relation.cubeMeta.partitioner.partitionColumn(0).isEmpty) {
          LOGGER.info("Initiating Direct Load for the Table : (" +
                      dbName + "." + tableName + ")")
          carbonLoadModel.setFactFilePath(factPath)
          carbonLoadModel.setCsvDelimiter(CarbonUtil.unescapeChar(delimiter))
          carbonLoadModel.setCsvHeader(fileHeader)
          carbonLoadModel.setDirectLoad(true)
        }
        else {
          val fileType = FileFactory.getFileType(partitionLocation)
          if (FileFactory.isFileExist(partitionLocation, fileType)) {
            val file = FileFactory.getCarbonFile(partitionLocation, fileType)
            CarbonUtil.deleteFoldersAndFiles(file)
          }
          partitionLocation += System.currentTimeMillis()
          FileFactory.mkdirs(partitionLocation, fileType)
          LOGGER.info("Initiating Data Partitioning for the Table : (" +
                      dbName + "." + tableName + ")")
          partitionStatus = CarbonContext.partitionData(
            dbName,
            tableName,
            factPath,
            partitionLocation,
            delimiter,
            quoteChar,
            fileHeader,
            escapeChar, multiLine)(sqlContext.asInstanceOf[HiveContext])
          carbonLoadModel.setFactFilePath(FileUtils.getPaths(partitionLocation))
        }
        GlobalDictionaryUtil
          .generateGlobalDictionary(sqlContext, carbonLoadModel, relation.cubeMeta.storePath)
        CarbonDataRDDFactory
          .loadCarbonData(sqlContext, carbonLoadModel, storeLocation, relation.cubeMeta.storePath,
            kettleHomePath,
            relation.cubeMeta.partitioner, columinar, isAgg = false, partitionStatus)
      }
      catch {
        case ex: Exception =>
          LOGGER.error(ex)
          LOGGER.audit(s"Dataload failure for $schemaName.$tableName. Please check the logs")
          throw ex
      }
      finally {
        // Once the data load is successful delete the unwanted partition files
        try {
          val fileType = FileFactory.getFileType(partitionLocation)
          if (FileFactory.isFileExist(partitionLocation, fileType)) {
            val file = FileFactory
              .getCarbonFile(partitionLocation, fileType)
            CarbonUtil.deleteFoldersAndFiles(file)
          }
        } catch {
          case ex: Exception =>
            LOGGER.error(ex)
            LOGGER.audit(s"Dataload failure for $schemaName.$tableName. " +
              "Problem deleting the partition folder")
            throw ex
        }

      }
    } finally {
      if (carbonLock != null) {
        if (carbonLock.unlock()) {
          logInfo("Table MetaData Unlocked Successfully after data load")
        } else {
          logError("Unable to unlock Table MetaData")
        }
      }
    }
    Seq.empty
  }

}

private[sql] case class AddAggregatesToTable(
    schemaNameOp: Option[String],
    cubeName: String,
    aggregateAttributes: Seq[AggregateTableAttributes])
  extends RunnableCommand {

  val LOGGER = LogServiceFactory.getLogService(this.getClass.getCanonicalName)


  def run(sqlContext: SQLContext): Seq[Row] = {
    // TODO: Implement it
    Seq.empty
  }
}

private[sql] case class PartitionData(databaseName: String, tableName: String, factPath: String,
    targetPath: String, delimiter: String, quoteChar: String,
    fileHeader: String, escapeChar: String, multiLine: Boolean)
  extends RunnableCommand {

  var partitionStatus = CarbonCommonConstants.STORE_LOADSTATUS_SUCCESS

  def run(sqlContext: SQLContext): Seq[Row] = {
    val identifier = TableIdentifier(tableName, Option(databaseName))
    val relation = CarbonEnv.getInstance(sqlContext)
      .carbonCatalog.lookupRelation1(identifier, None)(sqlContext).asInstanceOf[CarbonRelation]
    val dimNames = relation.cubeMeta.carbonTable
      .getDimensionByTableName(tableName).asScala.map(_.getColName)
    val msrNames = relation.cubeMeta.carbonTable
      .getDimensionByTableName(tableName).asScala.map(_.getColName)
    val targetFolder = targetPath
    partitionStatus = CarbonDataRDDFactory.partitionCarbonData(
      sqlContext.sparkContext, databaseName,
      tableName, factPath, targetFolder, (dimNames ++ msrNames).toArray
      , fileHeader, delimiter,
      quoteChar, escapeChar, multiLine, relation.cubeMeta.partitioner)
    if (partitionStatus == CarbonCommonConstants.STORE_LOADSTATUS_PARTIAL_SUCCESS) {
      logInfo("Bad Record Found while partitioning data")
    }
    Seq.empty
  }
}

private[sql] case class ShowAllTablesInSchema(
    schemaNameOp: Option[String],
    override val output: Seq[Attribute]
) extends RunnableCommand {

  override def run(sqlContext: SQLContext): Seq[Row] = {
    val dbName = getDB.getDatabaseName(schemaNameOp, sqlContext)
    CarbonEnv.getInstance(sqlContext).carbonCatalog.getTables(Some(dbName))(sqlContext)
      .map{x =>
        Row(x._1, sqlContext.asInstanceOf[HiveContext]
          .catalog.tableExists(TableIdentifier(x._1, Some(dbName))))
      }
  }
}

private[sql] case class ShowAllTables(override val output: Seq[Attribute])
  extends RunnableCommand {

  override def run(sqlContext: SQLContext): Seq[Row] = {
    CarbonEnv.getInstance(sqlContext).carbonCatalog.getAllTables()(sqlContext)
      .map { x =>
        Row(x.database.get, x.table, sqlContext.asInstanceOf[HiveContext].catalog.tableExists(x))
      }
  }

}

private[sql] case class ShowAllTablesDetail(
    schemaNameOp: Option[String],
    override val output: Seq[Attribute]
) extends RunnableCommand {

  override def run(sqlContext: SQLContext): Seq[Row] = {
    val dSchemaName = getDB.getDatabaseName(schemaNameOp, sqlContext)
    sqlContext.catalog.getTables(Some(dSchemaName))
      .map(x => Row(null, dSchemaName, x._1, "TABLE", ""))
  }
}

private[sql] case class MergeTable(dbName: String, cubeName: String, tableName: String)
  extends RunnableCommand {

  def run(sqlContext: SQLContext): Seq[Row] = {
    val identifier = TableIdentifier(tableName, Option(cubeName))
    val relation = CarbonEnv.getInstance(sqlContext).carbonCatalog
      .lookupRelation1(identifier, None)(sqlContext).asInstanceOf[CarbonRelation]
    if (relation == null) {
      sys.error(s"Table $dbName.$cubeName does not exist")
    }
    val carbonLoadModel = new CarbonLoadModel()
    carbonLoadModel.setTableName(cubeName)
    carbonLoadModel.setDatabaseName(dbName)
    val table = relation.cubeMeta.carbonTable
    var isTablePresent = false
    if (table.getFactTableName.equals(tableName)) {
      isTablePresent = true
    }
    if (!isTablePresent) {
      val aggTables = table.getAggregateTablesName.asScala.toArray
      var aggTable = null
      for (aggTable <- aggTables if aggTable.equals(tableName)) {
        isTablePresent = true
      }
    }
    if (!isTablePresent) {
      sys.error("Invalid table name!")
    }
    carbonLoadModel.setTableName(tableName)
    val dataLoadSchema = new CarbonDataLoadSchema(relation.cubeMeta.carbonTable)
    // Need to fill dimension relation
    // dataLoadSchema.setDimensionRelationList(x$1)
    carbonLoadModel.setCarbonDataLoadSchema(dataLoadSchema)
    var storeLocation = CarbonProperties.getInstance
      .getProperty(CarbonCommonConstants.STORE_LOCATION_TEMP_PATH,
        System.getProperty("java.io.tmpdir"))
    storeLocation = storeLocation + "/carbonstore/" + System.currentTimeMillis()
    CarbonDataRDDFactory
      .mergeCarbonData(sqlContext, carbonLoadModel, storeLocation, relation.cubeMeta.storePath,
        relation.cubeMeta.partitioner)
    Seq.empty
  }
}

private[sql] case class DropTableCommand(ifExistsSet: Boolean, schemaNameOp: Option[String],
    tableName: String)
  extends RunnableCommand {

  def run(sqlContext: SQLContext): Seq[Row] = {
    val LOGGER = LogServiceFactory.getLogService(this.getClass.getCanonicalName)
    val dbName = getDB.getDatabaseName(schemaNameOp, sqlContext)
    val identifier = TableIdentifier(tableName, Option(dbName))
    val tmpTable = org.carbondata.core.carbon.metadata.CarbonMetadata.getInstance
      .getCarbonTable(dbName + "_" + tableName)
    if (null == tmpTable) {
      if (!ifExistsSet) {
        LOGGER
<<<<<<< HEAD
          .audit(s"Dropping carbon table with Database name [$dbName] and Table name" +
                 "[$cubeName] failed")
        LOGGER.error(s"Carbon Table $dbName.$tableName metadata does not exist")
=======
          .audit(s"Dropping carbon table $schemaName.$cubeName failed")
        LOGGER.error(s"Carbon Table $schemaName.$cubeName metadata does not exist")
>>>>>>> d44c9e70
      }
      if (sqlContext.tableNames(dbName).map(x => x.toLowerCase())
        .contains(tableName.toLowerCase())) {
        try {
          sqlContext.asInstanceOf[HiveContext].catalog.client.
            runSqlHive(s"DROP TABLE IF EXISTS $dbName.$tableName")
        } catch {
          case e: RuntimeException =>
            LOGGER.audit(
              s"Error While deleting the table $dbName.$tableName during drop carbon table" +
              e.getMessage)
        }
      } else if (!ifExistsSet) {
        sys.error(s"Carbon Table $dbName.$tableName does not exist")
      }
    } else {
      CarbonProperties.getInstance().addProperty("zookeeper.enable.lock", "false")
      val carbonLock = CarbonLockFactory
        .getCarbonLockObj(tmpTable .getMetaDataFilepath, LockUsage.METADATA_LOCK)
      try {
        if (carbonLock.lockWithRetries()) {
          logInfo("Successfully able to get the table metadata file lock")
        } else {
<<<<<<< HEAD
          LOGGER.audit(
            s"Dropping table with Database name [$dbName] and Table name [$tableName] " +
            s"failed as the Table is locked")
=======
          LOGGER.audit(s"Dropping table $schemaName.$cubeName failed as the Table is locked")
>>>>>>> d44c9e70
          sys.error("Table is locked for updation. Please try after some time")
        }

        val relation = CarbonEnv.getInstance(sqlContext).carbonCatalog
          .lookupRelation1(identifier)(sqlContext).asInstanceOf[CarbonRelation]

        if (relation == null) {
          if (!ifExistsSet) {
            sys.error(s"Table $dbName.$tableName does not exist")
          }
        } else {
          LOGGER.audit(s"Deleting table [$tableName] under database [$dbName]")

          CarbonEnv.getInstance(sqlContext).carbonCatalog
            .dropTable(relation.cubeMeta.partitioner.partitionCount,
              relation.cubeMeta.storePath,
              TableIdentifier(relation.cubeMeta.carbonTableIdentifier.getTableName,
                Some(relation.cubeMeta.carbonTableIdentifier.getDatabaseName))
              )(sqlContext)
          CarbonDataRDDFactory
            .dropTable(sqlContext.sparkContext, dbName, tableName,
              relation.cubeMeta.partitioner)
          QueryPartitionHelper.getInstance().removePartition(dbName, tableName)

<<<<<<< HEAD
          LOGGER.audit(s"Deleted table [$tableName] under database [$dbName]")
=======
          LOGGER.audit(s"Deleted table $schemaName.$cubeName")
>>>>>>> d44c9e70
        }
      }
      finally {
        if (carbonLock != null) {
          if (carbonLock.unlock()) {
            logInfo("Table MetaData Unlocked Successfully after dropping the table")
            val fileType = FileFactory.getFileType(tmpTable .getMetaDataFilepath)
            if (FileFactory.isFileExist(tmpTable .getMetaDataFilepath, fileType)) {
              val file = FileFactory.getCarbonFile(tmpTable .getMetaDataFilepath, fileType)
              CarbonUtil.deleteFoldersAndFiles(file.getParentFile)
            }
            // delete bad record log after drop cube
            val badLogPath = CarbonUtil.getBadLogPath(dbName +  File.separator + tableName)
            val badLogFileType = FileFactory.getFileType(badLogPath)
            if (FileFactory.isFileExist(badLogPath, badLogFileType)) {
              val file = FileFactory.getCarbonFile(badLogPath, badLogFileType)
              CarbonUtil.deleteFoldersAndFiles(file)
            }
          } else {
            logError("Unable to unlock Table MetaData")
          }
        }
      }
    }

    Seq.empty
  }
}

private[sql] case class ShowLoads(
    schemaNameOp: Option[String],
    tableName: String,
    limit: Option[String],
    override val output: Seq[Attribute]) extends RunnableCommand {


  override def run(sqlContext: SQLContext): Seq[Row] = {
    val schemaName = getDB.getDatabaseName(schemaNameOp, sqlContext)
    val tableUniqueName = schemaName + "_" + tableName
    val carbonTable = org.carbondata.core.carbon.metadata.CarbonMetadata.getInstance()
      .getCarbonTable(tableUniqueName)
    if (carbonTable == null) {
      sys.error(s"$schemaName.$tableName is not found")
    }
    val path = carbonTable.getMetaDataFilepath()

    var segmentStatusManager = new SegmentStatusManager(carbonTable.getAbsoluteTableIdentifier)

    val loadMetadataDetailsArray = segmentStatusManager.readLoadMetadata(path)

    if (loadMetadataDetailsArray.nonEmpty) {

      val parser = new SimpleDateFormat(CarbonCommonConstants.CARBON_TIMESTAMP)

      var loadMetadataDetailsSortedArray = loadMetadataDetailsArray.sortWith(
        (l1, l2) => java.lang.Double.parseDouble(l1.getLoadName) > java.lang.Double
          .parseDouble(l2.getLoadName)
      )


      if (limit.isDefined) {
        loadMetadataDetailsSortedArray = loadMetadataDetailsSortedArray
          .filter(load => load.getVisibility.equalsIgnoreCase("true"))
        val limitLoads = limit.get
        try {
          val lim = Integer.parseInt(limitLoads)
          loadMetadataDetailsSortedArray = loadMetadataDetailsSortedArray.slice(0, lim)
        }
        catch {
          case ex: NumberFormatException => sys.error(s" Entered limit is not a valid Number")
        }

      }

      loadMetadataDetailsSortedArray.filter(load => load.getVisibility.equalsIgnoreCase("true"))
        .map(load =>
          Row(
            load.getLoadName,
            load.getLoadStatus,
            new java.sql.Timestamp(parser.parse(load.getLoadStartTime).getTime),
            new java.sql.Timestamp(parser.parse(load.getTimestamp).getTime))).toSeq
    } else {
      Seq.empty

    }
  }

}

private[sql] case class ShowAggregateTables(
    schemaNameOp: Option[String],
    override val output: Seq[Attribute])
  extends RunnableCommand {

  override def run(sqlContext: SQLContext): Seq[Row] = {
    Seq(Row("AggTable1"), Row("AggTable2"))
  }
}

private[sql] case class DescribeCommandFormatted(
    child: SparkPlan,
    override val output: Seq[Attribute],
    tblIdentifier: TableIdentifier)
  extends RunnableCommand {

  override def run(sqlContext: SQLContext): Seq[Row] = {
    val relation = CarbonEnv.getInstance(sqlContext).carbonCatalog
<<<<<<< HEAD
      .lookupRelation1(tblIdentifier)(sqlContext).asInstanceOf[CarbonRelation]
=======
      .lookupRelation2(tblIdentifier, None)(sqlContext).asInstanceOf[CarbonRelation]
    val mapper = new ObjectMapper()
    val colProps = StringBuilder.newBuilder
>>>>>>> d44c9e70
    var results: Seq[(String, String, String)] = child.schema.fields.map { field =>
      val comment = if (relation.metaData.dims.contains(field.name)) {
        val dimension = relation.metaData.carbonTable.getDimensionByName(
            relation.cubeMeta.carbonTableIdentifier.getTableName,
            field.name)
        if (null != dimension.getColumnProperties && dimension.getColumnProperties.size() > 0) {
          val colprop = mapper.writeValueAsString(dimension.getColumnProperties)
          colProps.append(field.name).append(".")
          .append(mapper.writeValueAsString(dimension.getColumnProperties))
          .append(",")
        }
        if (dimension.hasEncoding(Encoding.DICTIONARY) &&
            !dimension.hasEncoding(Encoding.DIRECT_DICTIONARY)) {
          "DICTIONARY, KEY COLUMN"
        } else {
          "KEY COLUMN"
        }
      } else {
        ("MEASURE")
      }
      (field.name, field.dataType.simpleString, comment)
    }
    val colPropStr = if (colProps.toString().trim().length() > 0) {
      // drops additional comma at end
      colProps.toString().dropRight(1)
    } else {
      colProps.toString()
    }
    results ++= Seq(("", "", ""), ("##Detailed Table Information", "", ""))
    results ++= Seq(("Database Name : ", relation.cubeMeta.carbonTableIdentifier
      .getDatabaseName, "")
    )
    results ++= Seq(("Table Name : ", relation.cubeMeta.carbonTableIdentifier.getTableName, ""))
    results ++= Seq(("CARBON Store Path : ", relation.cubeMeta.storePath, ""))
    results ++= Seq(("", "", ""), ("#Aggregate Tables", "", ""))
    val carbonTable = relation.cubeMeta.carbonTable
    val aggTables = carbonTable.getAggregateTablesName
    if (aggTables.size == 0) {
      results ++= Seq(("NONE", "", ""))
    } else {
      aggTables.asScala.foreach(aggTable => {
        results ++= Seq(("", "", ""),
          ("Agg Table :" + aggTable, "#Columns", "#AggregateType")
        )
        carbonTable.getDimensionByTableName(aggTable).asScala.foreach(dim => {
          results ++= Seq(("", dim.getColName, ""))
        })
        carbonTable.getMeasureByTableName(aggTable).asScala.foreach(measure => {
          results ++= Seq(("", measure.getColName, measure.getAggregateFunction))
        })
      }
      )
    }
    results ++= Seq(("", "", ""), ("##Detailed Column property", "", ""))
    if (colPropStr.length() > 0) {
      results ++= Seq((colPropStr, "", ""))
    } else {
      results ++= Seq(("NONE", "", ""))
    }
    results.map { case (name, dataType, comment) =>
      Row(f"$name%-36s $dataType%-80s $comment%-72s")
    }
  }

  private def getColumnGroups(dimensions: List[CarbonDimension]): Seq[(String, String, String)] = {
    var results: Seq[(String, String, String)] =
        Seq(("", "", ""), ("##Column Group Information", "", ""))
    val groupedDimensions = dimensions.groupBy(x => x.columnGroupId()).filter {
      case (groupId, _) => groupId != -1
    }.toSeq.sortBy(_._1)
    val groups = groupedDimensions.map(colGroups => {
      colGroups._2.map(dim => dim.getColName).mkString(", ")
    })
    var index = 1
    groups.map { x =>
      results = results:+(s"Column Group $index", x, "")
      index = index + 1
    }
    results
  }
}

private[sql] case class DescribeNativeCommand(sql: String,
    override val output: Seq[Attribute])
  extends RunnableCommand {
  override def run(sqlContext: SQLContext): Seq[Row] = {
    val output = sqlContext.asInstanceOf[HiveContext].catalog.client.runSqlHive(sql)
    output.map(x => {
      val row = x.split("\t", -3)
      Row(row(0), row(1), row(2))
    }
    ).tail
  }
}

private[sql] case class DeleteLoadByDate(
    schemaNameOp: Option[String],
    cubeName: String,
    dateField: String,
    dateValue: String
) extends RunnableCommand {

  val LOGGER = LogServiceFactory.getLogService(this.getClass.getCanonicalName)

  def run(sqlContext: SQLContext): Seq[Row] = {

<<<<<<< HEAD
    LOGGER.audit("The delete load by date request has been received.")
    val dbName = getDB.getDatabaseName(schemaNameOp, sqlContext)
    val identifier = TableIdentifier(cubeName, Option(dbName))
=======
    val schemaName = getDB.getDatabaseName(schemaNameOp, sqlContext)
    LOGGER.audit(s"The delete load by date request has been received for $schemaName.$cubeName")
>>>>>>> d44c9e70
    val relation = CarbonEnv.getInstance(sqlContext).carbonCatalog
      .lookupRelation1(identifier)(sqlContext).asInstanceOf[CarbonRelation]
    var level: String = ""
    var carbonTable = org.carbondata.core.carbon.metadata.CarbonMetadata
         .getInstance().getCarbonTable(dbName + '_' + cubeName)
    if (relation == null) {
      LOGGER.audit(s"The delete load by date is failed. Table $dbName.$cubeName does not exist")
      sys.error(s"Table $dbName.$cubeName does not exist")
    }

    val matches: Seq[AttributeReference] = relation.dimensionsAttr.filter(
      filter => filter.name.equalsIgnoreCase(dateField) &&
                filter.dataType.isInstanceOf[TimestampType]).toList

    if (matches.isEmpty) {
      LOGGER.audit(
        "The delete load by date is failed. " +
<<<<<<< HEAD
        "Table $dbName.$cubeName does not contain date field " + dateField)
      sys.error(s"Table $dbName.$cubeName does not contain date field " + dateField)
=======
        s"Table $schemaName.$cubeName does not contain date field :" + dateField)
      sys.error(s"Table $schemaName.$cubeName does not contain date field " + dateField)
>>>>>>> d44c9e70
    }
    else {
      level = matches.asJava.get(0).name
    }
    val tableName = relation.metaData.carbonTable.getFactTableName

    val actualColName = relation.metaData.carbonTable.getDimensionByName(tableName, level)
      .getColName
    CarbonDataRDDFactory.deleteLoadByDate(
      sqlContext,
      new CarbonDataLoadSchema(carbonTable),
      dbName,
      cubeName,
      tableName,
      CarbonEnv.getInstance(sqlContext).carbonCatalog.storePath,
      level,
      actualColName,
      dateValue,
      relation.cubeMeta.partitioner)
    LOGGER.audit(s"The delete load by date $dateValue is successful for $schemaName.$cubeName.")
    Seq.empty
  }
}


private[sql] case class CleanFiles(
    schemaNameOp: Option[String],
    cubeName: String) extends RunnableCommand {

  val LOGGER = LogServiceFactory.getLogService(this.getClass.getCanonicalName)

  def run(sqlContext: SQLContext): Seq[Row] = {
<<<<<<< HEAD
    LOGGER.audit("The clean files request has been received.")
    val dbName = getDB.getDatabaseName(schemaNameOp, sqlContext)
    val identifier = TableIdentifier(cubeName, Option(dbName))
=======
    val schemaName = getDB.getDatabaseName(schemaNameOp, sqlContext)
    LOGGER.audit(s"Clean files request has been received for $schemaName.$cubeName")
>>>>>>> d44c9e70
    val relation = CarbonEnv.getInstance(sqlContext).carbonCatalog
      .lookupRelation1(identifier)(sqlContext).
      asInstanceOf[CarbonRelation]
    if (relation == null) {
<<<<<<< HEAD
      LOGGER.audit(s"The clean files request is failed. Table $dbName.$cubeName does not exist")
      sys.error(s"Table $dbName.$cubeName does not exist")
=======
      LOGGER.audit(s"Clean files request is failed. Table $schemaName.$cubeName does not exist")
      sys.error(s"Table $schemaName.$cubeName does not exist")
>>>>>>> d44c9e70
    }

    val carbonLoadModel = new CarbonLoadModel()
    carbonLoadModel.setTableName(relation.cubeMeta.carbonTableIdentifier.getTableName)
    carbonLoadModel.setDatabaseName(relation.cubeMeta.carbonTableIdentifier.getDatabaseName)
    val table = relation.cubeMeta.carbonTable
    carbonLoadModel.setAggTables(table.getAggregateTablesName.asScala.toArray)
    carbonLoadModel.setTableName(table.getFactTableName)
    carbonLoadModel.setStorePath(relation.cubeMeta.storePath)
    val dataLoadSchema = new CarbonDataLoadSchema(table)
    carbonLoadModel.setCarbonDataLoadSchema(dataLoadSchema)
    CarbonDataRDDFactory.cleanFiles(
      sqlContext.sparkContext,
      carbonLoadModel,
      relation.cubeMeta.storePath,
      relation.cubeMeta.partitioner)
    LOGGER.audit("Clean files request is successfull.")
    Seq.empty
  }
}<|MERGE_RESOLUTION|>--- conflicted
+++ resolved
@@ -29,15 +29,11 @@
 
 import org.apache.spark.SparkEnv
 import org.apache.spark.sql._
-<<<<<<< HEAD
 import org.apache.spark.sql.catalyst.TableIdentifier
+import org.apache.spark.sql.catalyst.analysis.TypeCheckResult
 import org.apache.spark.sql.catalyst.expressions.{Attribute, AttributeReference}
-=======
-import org.apache.spark.sql.catalyst.analysis.TypeCheckResult
-import org.apache.spark.sql.catalyst.expressions.{Attribute, AttributeReference, Cast, Literal}
 import org.apache.spark.sql.catalyst.util.DateTimeUtils
 import org.apache.spark.sql.catalyst.util.DateTimeUtils.SQLTimestamp
->>>>>>> d44c9e70
 import org.apache.spark.sql.execution.{RunnableCommand, SparkPlan}
 import org.apache.spark.sql.hive.HiveContext
 import org.apache.spark.sql.types.TimestampType
@@ -1270,12 +1266,8 @@
       try {
         sqlContext.sql(
           s"""CREATE TABLE $dbName.$tbName USING org.apache.spark.sql.CarbonSource""" +
-<<<<<<< HEAD
-          s""" OPTIONS (tableName "$dbName.$tbName", tablePath "$cubePath") """).collect
-=======
-          s""" OPTIONS (cubename "$dbName.$tbName", tablePath "$tablePath") """)
+          s""" OPTIONS (tableName "$dbName.$tbName", tablePath "$tablePath") """)
               .collect
->>>>>>> d44c9e70
       } catch {
         case e: Exception =>
 
@@ -1322,22 +1314,14 @@
 
     // validate load ids first
     validateLoadIds
-<<<<<<< HEAD
     val dbName = getDB.getDatabaseName(schemaNameOp, sqlContext)
-=======
->>>>>>> d44c9e70
 
     val identifier = TableIdentifier(tableName, Option(dbName))
     val relation = CarbonEnv.getInstance(sqlContext).carbonCatalog.lookupRelation1(
       identifier, None)(sqlContext).asInstanceOf[CarbonRelation]
     if (relation == null) {
-<<<<<<< HEAD
-      LOGGER.audit(s"The delete load by Id is failed. Table $dbName.$tableName does not exist")
+      LOGGER.audit(s"Delete load by Id is failed. Table $dbName.$tableName does not exist")
       sys.error(s"Table $dbName.$tableName does not exist")
-=======
-      LOGGER.audit(s"Delete load by Id is failed. Table $schemaName.$tableName does not exist")
-      sys.error(s"Table $schemaName.$tableName does not exist")
->>>>>>> d44c9e70
     }
 
     val carbonTable = CarbonMetadata.getInstance().getCarbonTable(dbName + '_' + tableName)
@@ -1386,7 +1370,6 @@
 
   def run(sqlContext: SQLContext): Seq[Row] = {
 
-<<<<<<< HEAD
     LOGGER.audit("The delete load by load date request has been received.")
     val dbName = getDB.getDatabaseName(schemaNameOp, sqlContext)
     val identifier = TableIdentifier(tableName, Option(dbName))
@@ -1394,20 +1377,7 @@
       .lookupRelation1(identifier, None)(sqlContext).asInstanceOf[CarbonRelation]
     if (relation == null) {
       LOGGER
-        .audit(s"The delete load by load date is failed. Table $dbName.$tableName does not " +
-=======
-    val schemaName = getDB.getDatabaseName(schemaNameOp, sqlContext)
-    LOGGER.audit(s"Delete load by load date request has been received for $schemaName.$tableName")
-
-    val relation = CarbonEnv.getInstance(sqlContext).carbonCatalog.lookupRelation1(
-      Option(schemaName),
-      tableName,
-     None
-    )(sqlContext).asInstanceOf[CarbonRelation]
-    if (relation == null) {
-      LOGGER
-        .audit(s"Delete load by load date is failed. Table $schemaName.$tableName does not " +
->>>>>>> d44c9e70
+        .audit(s"Delete load by load date is failed. Table $dbName.$tableName does not " +
          s"exist")
       sys.error(s"Table $dbName.$tableName does not exist")
     }
@@ -1431,7 +1401,7 @@
     var invalidLoadTimestamps = segmentStatusManager
       .updateDeletionStatus(loadDate, path, timeObj.asInstanceOf[java.lang.Long]).asScala
     if(invalidLoadTimestamps.isEmpty) {
-      LOGGER.audit(s"Delete load by load date is successfull for $schemaName.$tableName.")
+      LOGGER.audit(s"Delete load by load date is successfull for $dbName.$tableName.")
     }
     else {
       sys.error("Delete load by load date is failed. No matching load found.")
@@ -1462,17 +1432,10 @@
       sys.error("Overwrite is not supported for carbon table with " + dbName + "." + tableName)
     }
     if (null == org.carbondata.core.carbon.metadata.CarbonMetadata.getInstance
-<<<<<<< HEAD
       .getCarbonTable(dbName + "_" + tableName)) {
       logError("Data loading failed. table not found: " + dbName + "." + tableName)
       LOGGER.audit("Data loading failed. table not found: " + dbName + "." + tableName)
       sys.error("Data loading failed. table not found: " + dbName + "." + tableName)
-=======
-      .getCarbonTable(schemaName + "_" + tableName)) {
-      logError("Data loading failed. table not found: " + schemaName + "." + tableName)
-      LOGGER.audit(s"Data loading failed. table not found: $schemaName.$tableName")
-      sys.error("Data loading failed. table not found: " + schemaName + "." + tableName)
->>>>>>> d44c9e70
     }
     CarbonProperties.getInstance().addProperty("zookeeper.enable.lock", "false")
     val carbonLock = CarbonLockFactory.getCarbonLockObj(org.carbondata.core.
@@ -1779,14 +1742,9 @@
     if (null == tmpTable) {
       if (!ifExistsSet) {
         LOGGER
-<<<<<<< HEAD
           .audit(s"Dropping carbon table with Database name [$dbName] and Table name" +
                  "[$cubeName] failed")
         LOGGER.error(s"Carbon Table $dbName.$tableName metadata does not exist")
-=======
-          .audit(s"Dropping carbon table $schemaName.$cubeName failed")
-        LOGGER.error(s"Carbon Table $schemaName.$cubeName metadata does not exist")
->>>>>>> d44c9e70
       }
       if (sqlContext.tableNames(dbName).map(x => x.toLowerCase())
         .contains(tableName.toLowerCase())) {
@@ -1810,13 +1768,7 @@
         if (carbonLock.lockWithRetries()) {
           logInfo("Successfully able to get the table metadata file lock")
         } else {
-<<<<<<< HEAD
-          LOGGER.audit(
-            s"Dropping table with Database name [$dbName] and Table name [$tableName] " +
-            s"failed as the Table is locked")
-=======
-          LOGGER.audit(s"Dropping table $schemaName.$cubeName failed as the Table is locked")
->>>>>>> d44c9e70
+          LOGGER.audit(s"Dropping table $dbName.$tableName failed as the Table is locked")
           sys.error("Table is locked for updation. Please try after some time")
         }
 
@@ -1841,11 +1793,7 @@
               relation.cubeMeta.partitioner)
           QueryPartitionHelper.getInstance().removePartition(dbName, tableName)
 
-<<<<<<< HEAD
           LOGGER.audit(s"Deleted table [$tableName] under database [$dbName]")
-=======
-          LOGGER.audit(s"Deleted table $schemaName.$cubeName")
->>>>>>> d44c9e70
         }
       }
       finally {
@@ -1953,13 +1901,9 @@
 
   override def run(sqlContext: SQLContext): Seq[Row] = {
     val relation = CarbonEnv.getInstance(sqlContext).carbonCatalog
-<<<<<<< HEAD
       .lookupRelation1(tblIdentifier)(sqlContext).asInstanceOf[CarbonRelation]
-=======
-      .lookupRelation2(tblIdentifier, None)(sqlContext).asInstanceOf[CarbonRelation]
     val mapper = new ObjectMapper()
     val colProps = StringBuilder.newBuilder
->>>>>>> d44c9e70
     var results: Seq[(String, String, String)] = child.schema.fields.map { field =>
       val comment = if (relation.metaData.dims.contains(field.name)) {
         val dimension = relation.metaData.carbonTable.getDimensionByName(
@@ -2066,14 +2010,9 @@
 
   def run(sqlContext: SQLContext): Seq[Row] = {
 
-<<<<<<< HEAD
-    LOGGER.audit("The delete load by date request has been received.")
     val dbName = getDB.getDatabaseName(schemaNameOp, sqlContext)
+    LOGGER.audit(s"The delete load by date request has been received for $dbName.$cubeName")
     val identifier = TableIdentifier(cubeName, Option(dbName))
-=======
-    val schemaName = getDB.getDatabaseName(schemaNameOp, sqlContext)
-    LOGGER.audit(s"The delete load by date request has been received for $schemaName.$cubeName")
->>>>>>> d44c9e70
     val relation = CarbonEnv.getInstance(sqlContext).carbonCatalog
       .lookupRelation1(identifier)(sqlContext).asInstanceOf[CarbonRelation]
     var level: String = ""
@@ -2091,13 +2030,8 @@
     if (matches.isEmpty) {
       LOGGER.audit(
         "The delete load by date is failed. " +
-<<<<<<< HEAD
-        "Table $dbName.$cubeName does not contain date field " + dateField)
+        "Table $dbName.$cubeName does not contain date field :" + dateField)
       sys.error(s"Table $dbName.$cubeName does not contain date field " + dateField)
-=======
-        s"Table $schemaName.$cubeName does not contain date field :" + dateField)
-      sys.error(s"Table $schemaName.$cubeName does not contain date field " + dateField)
->>>>>>> d44c9e70
     }
     else {
       level = matches.asJava.get(0).name
@@ -2117,7 +2051,7 @@
       actualColName,
       dateValue,
       relation.cubeMeta.partitioner)
-    LOGGER.audit(s"The delete load by date $dateValue is successful for $schemaName.$cubeName.")
+    LOGGER.audit(s"The delete load by date $dateValue is successful for $dbName.$cubeName.")
     Seq.empty
   }
 }
@@ -2130,25 +2064,15 @@
   val LOGGER = LogServiceFactory.getLogService(this.getClass.getCanonicalName)
 
   def run(sqlContext: SQLContext): Seq[Row] = {
-<<<<<<< HEAD
-    LOGGER.audit("The clean files request has been received.")
     val dbName = getDB.getDatabaseName(schemaNameOp, sqlContext)
+    LOGGER.audit(s"The clean files request has been received for $dbName.$cubeName")
     val identifier = TableIdentifier(cubeName, Option(dbName))
-=======
-    val schemaName = getDB.getDatabaseName(schemaNameOp, sqlContext)
-    LOGGER.audit(s"Clean files request has been received for $schemaName.$cubeName")
->>>>>>> d44c9e70
     val relation = CarbonEnv.getInstance(sqlContext).carbonCatalog
       .lookupRelation1(identifier)(sqlContext).
       asInstanceOf[CarbonRelation]
     if (relation == null) {
-<<<<<<< HEAD
       LOGGER.audit(s"The clean files request is failed. Table $dbName.$cubeName does not exist")
       sys.error(s"Table $dbName.$cubeName does not exist")
-=======
-      LOGGER.audit(s"Clean files request is failed. Table $schemaName.$cubeName does not exist")
-      sys.error(s"Table $schemaName.$cubeName does not exist")
->>>>>>> d44c9e70
     }
 
     val carbonLoadModel = new CarbonLoadModel()
