/*
 * Licensed to the Apache Software Foundation (ASF) under one
 * or more contributor license agreements.  See the NOTICE file
 * distributed with this work for additional information
 * regarding copyright ownership.  The ASF licenses this file
 * to you under the Apache License, Version 2.0 (the
 * "License"); you may not use this file except in compliance
 * with the License.  You may obtain a copy of the License at
 *
 *    http://www.apache.org/licenses/LICENSE-2.0
 *
 * Unless required by applicable law or agreed to in writing,
 * software distributed under the License is distributed on an
 * "AS IS" BASIS, WITHOUT WARRANTIES OR CONDITIONS OF ANY
 * KIND, either express or implied.  See the License for the
 * specific language governing permissions and limitations
 * under the License.
 */
package org.carbondata.core.keygenerator.directdictionary.timestamp;

import java.text.ParseException;
import java.text.SimpleDateFormat;
import java.util.Date;

import org.carbondata.common.logging.LogService;
import org.carbondata.common.logging.LogServiceFactory;
import org.carbondata.core.constants.CarbonCommonConstants;
import org.carbondata.core.keygenerator.directdictionary.DirectDictionaryGenerator;
import org.carbondata.core.util.CarbonProperties;

import static org.carbondata.core.keygenerator.directdictionary.timestamp.TimeStampGranularityConstants.TIME_GRAN_DAY;
import static org.carbondata.core.keygenerator.directdictionary.timestamp.TimeStampGranularityConstants.TIME_GRAN_HOUR;
import static org.carbondata.core.keygenerator.directdictionary.timestamp.TimeStampGranularityConstants.TIME_GRAN_MIN;
import static org.carbondata.core.keygenerator.directdictionary.timestamp.TimeStampGranularityConstants.TIME_GRAN_SEC;

/**
 * The class provides the method to generate dictionary key and getting the actual value from
 * the dictionaryKey for direct dictionary column for TIMESTAMP type.
 */
public class TimeStampDirectDictionaryGenerator implements DirectDictionaryGenerator {

  private TimeStampDirectDictionaryGenerator() {

  }

  public static TimeStampDirectDictionaryGenerator instance =
      new TimeStampDirectDictionaryGenerator();

  /**
   * The value of 1 unit of the SECOND, MINUTE, HOUR, or DAY in millis.
   */
  public static final long granularityFactor;
  /**
   * The date timestamp to be considered as start date for calculating the timestamp
   * java counts the number of milliseconds from  start of "January 1, 1970", this property is
   * customized the start of position. for example "January 1, 2000"
   */
  public static final long cutOffTimeStamp;
  /**
   * Logger instance
   */
  private static final LogService LOGGER =
      LogServiceFactory.getLogService(TimeStampDirectDictionaryGenerator.class.getName());

  /**
   * initialization block for granularityFactor and cutOffTimeStamp
   */
  static {
    String cutOffTimeStampString = CarbonProperties.getInstance()
        .getProperty(TimeStampGranularityConstants.CARBON_CUTOFF_TIMESTAMP);
    String timeGranularity = CarbonProperties.getInstance()
        .getProperty(TimeStampGranularityConstants.CARBON_TIME_GRANULARITY, TIME_GRAN_SEC);
    long granularityFactorLocal = 1000;
    switch (timeGranularity) {
      case TIME_GRAN_SEC:
        granularityFactorLocal = TimeStampGranularityTypeValue.MILLIS_SECONDS.getValue();
        break;
      case TIME_GRAN_MIN:
        granularityFactorLocal = TimeStampGranularityTypeValue.MILLIS_MINUTE.getValue();
        break;
      case TIME_GRAN_HOUR:
        granularityFactorLocal = TimeStampGranularityTypeValue.MILLIS_HOUR.getValue();
        break;
      case TIME_GRAN_DAY:
        granularityFactorLocal = TimeStampGranularityTypeValue.MILLIS_DAY.getValue();
        break;
      default:
        granularityFactorLocal = 1000;
    }
    long cutOffTimeStampLocal;
    if (null == cutOffTimeStampString) {
      cutOffTimeStampLocal = -1;
    } else {
      try {
        SimpleDateFormat timeParser = new SimpleDateFormat(CarbonProperties.getInstance()
            .getProperty(CarbonCommonConstants.CARBON_TIMESTAMP_FORMAT,
                CarbonCommonConstants.CARBON_TIMESTAMP_DEFAULT_FORMAT));
        timeParser.setLenient(false);
        Date dateToStr = timeParser.parse(cutOffTimeStampString);
        cutOffTimeStampLocal = dateToStr.getTime();
      } catch (ParseException e) {
        LOGGER.warn("Cannot convert" + cutOffTimeStampString
            + " to Time/Long type value. Value considered for cutOffTimeStamp is -1." + e
            .getMessage());
        cutOffTimeStampLocal = -1;
      }
    }
    granularityFactor = granularityFactorLocal;
    cutOffTimeStamp = cutOffTimeStampLocal;
  }

  /**
   * The method take member String as input and converts
   * and returns the dictionary key
   *
   * @param memberStr date format string
   * @return dictionary value
   */
  @Override public int generateDirectSurrogateKey(String memberStr) {
    SimpleDateFormat timeParser = new SimpleDateFormat(CarbonProperties.getInstance()
        .getProperty(CarbonCommonConstants.CARBON_TIMESTAMP_FORMAT,
            CarbonCommonConstants.CARBON_TIMESTAMP_DEFAULT_FORMAT));
    timeParser.setLenient(false);
    if (null == memberStr || memberStr.trim().isEmpty() || memberStr
        .equals(CarbonCommonConstants.MEMBER_DEFAULT_VAL)) {
      return 1;
    }
    return getDirectSurrogateForMember(memberStr, timeParser);
  }

  /**
   * The method take member String as input and converts
   * and returns the dictionary key
   *
   * @param memberStr date format string
   * @return dictionary value
   */
  public int generateDirectSurrogateKey(String memberStr, String format) {
    SimpleDateFormat timeParser = new SimpleDateFormat(format);
    timeParser.setLenient(false);
    if (null == memberStr || memberStr.trim().isEmpty() || memberStr
        .equals(CarbonCommonConstants.MEMBER_DEFAULT_VAL)) {
      return 1;
    }
    return getDirectSurrogateForMember(memberStr, timeParser);
  }

  private int getDirectSurrogateForMember(String memberStr, SimpleDateFormat timeParser) {
    Date dateToStr = null;
    try {
      dateToStr = timeParser.parse(memberStr);
    } catch (ParseException e) {
<<<<<<< HEAD
      LOGGER.error("Cannot convert" + memberStr + " to Time/Long type value"
          + e.getMessage());
=======
      LOGGER.debug("Cannot convert " + memberStr
          + " to Time/Long type value. Value considered as null." + e.getMessage());
      dateToStr = null;
>>>>>>> d44c9e70
    }
    //adding +2 to reserve the first cuttOffDiff value for null or empty date
    if (null == dateToStr) {
      return 1;
    } else {
      if (cutOffTimeStamp >= 0) {
        int keyValue = (int) ((dateToStr.getTime() - cutOffTimeStamp) / granularityFactor);
        return keyValue < 0 ? 1 : keyValue + 2;
      } else {
        int keyValue = (int) (dateToStr.getTime() / granularityFactor);
        return keyValue < 0 ? 1 : keyValue + 2;
      }
    }
  }

  /**
   * The method take dictionary key as input and returns the
   *
   * @param key
   * @return member value/actual value Date
   */
  @Override public Object getValueFromSurrogate(int key) {
    if (key == 1) {
      return null;
    }
    long timeStamp = 0;
    if (cutOffTimeStamp >= 0) {
      timeStamp = ((key - 2) * granularityFactor + cutOffTimeStamp);
    } else {
      timeStamp = (key - 2) * granularityFactor;
    }
    return timeStamp * 1000L;
  }
}<|MERGE_RESOLUTION|>--- conflicted
+++ resolved
@@ -150,14 +150,9 @@
     try {
       dateToStr = timeParser.parse(memberStr);
     } catch (ParseException e) {
-<<<<<<< HEAD
-      LOGGER.error("Cannot convert" + memberStr + " to Time/Long type value"
-          + e.getMessage());
-=======
       LOGGER.debug("Cannot convert " + memberStr
           + " to Time/Long type value. Value considered as null." + e.getMessage());
       dateToStr = null;
->>>>>>> d44c9e70
     }
     //adding +2 to reserve the first cuttOffDiff value for null or empty date
     if (null == dateToStr) {
