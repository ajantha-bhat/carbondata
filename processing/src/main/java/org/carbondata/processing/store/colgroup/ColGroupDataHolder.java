/*
 * Licensed to the Apache Software Foundation (ASF) under one
 * or more contributor license agreements.  See the NOTICE file
 * distributed with this work for additional information
 * regarding copyright ownership.  The ASF licenses this file
 * to you under the Apache License, Version 2.0 (the
 * "License"); you may not use this file except in compliance
 * with the License.  You may obtain a copy of the License at
 *
 *    http://www.apache.org/licenses/LICENSE-2.0
 *
 * Unless required by applicable law or agreed to in writing,
 * software distributed under the License is distributed on an
 * "AS IS" BASIS, WITHOUT WARRANTIES OR CONDITIONS OF ANY
 * KIND, either express or implied.  See the License for the
 * specific language governing permissions and limitations
 * under the License.
 */
package org.carbondata.processing.store.colgroup;

<<<<<<< HEAD
import org.carbondata.core.datastorage.store.columnar.ColumnGroupModel;
=======
>>>>>>> d44c9e70

/**
 * This will hold column group data.
 */
public class ColGroupDataHolder implements DataHolder {

  private int noOfRecords;

  /**
   * colGrpData[row no][data]
   */
  private byte[][] colGrpData;

  /**
   * This will have min max value of each chunk
   */
  private ColGroupMinMax colGrpMinMax;

  /**
   * each row size of this column group block
   */
  private int keyBlockSize;

  /**
   * @param colGrpModel
   * @param columnarSplitter
   * @param colGroupId
   * @param noOfRecords
   */
  public ColGroupDataHolder(int keyBlockSize,
       int noOfRecords,ColGroupMinMax colGrpMinMax) {
    this.noOfRecords = noOfRecords;
    this.keyBlockSize = keyBlockSize;
    this.colGrpMinMax = colGrpMinMax;
    colGrpData = new byte[noOfRecords][];
  }

  @Override public void addData(byte[] rowsData, int rowIndex) {
    colGrpData[rowIndex] = rowsData;
    colGrpMinMax.add(rowsData);
  }

  /**
   * this will return min of each chunk
   *
   * @return
   */
  public byte[] getMin() {
    return colGrpMinMax.getMin();
  }

  /**
   * this will return max of each chunk
   *
   * @return
   */
  public byte[] getMax() {
    return colGrpMinMax.getMax();
  }

  /**
   * Return size of this column group block
   *
   * @return
   */
  public int getKeyBlockSize() {
    return keyBlockSize;
  }

  @Override public byte[][] getData() {
    return colGrpData;
  }

  /**
   * return total size required by this block
   *
   * @return
   */
  public int getTotalSize() {
    return noOfRecords * keyBlockSize;
  }

}<|MERGE_RESOLUTION|>--- conflicted
+++ resolved
@@ -18,10 +18,6 @@
  */
 package org.carbondata.processing.store.colgroup;
 
-<<<<<<< HEAD
-import org.carbondata.core.datastorage.store.columnar.ColumnGroupModel;
-=======
->>>>>>> d44c9e70
 
 /**
  * This will hold column group data.
